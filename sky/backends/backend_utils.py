"""Util constants/functions for the backends."""
from datetime import datetime
import difflib
import enum
import getpass
import json
import os
import pathlib
import re
import subprocess
import tempfile
import textwrap
import time
import typing
from typing import (Any, Dict, List, Optional, Sequence, Set, Tuple, Union)
from typing_extensions import Literal
import uuid

import colorama
import filelock
import jinja2
import jsonschema
from packaging import version
import requests
from requests import adapters
from requests.packages.urllib3.util import retry as retry_lib
import rich.progress as rich_progress
import yaml

import sky
from sky import authentication as auth
from sky import backends
from sky import check as sky_check
from sky import clouds
from sky import exceptions
from sky import global_user_state
from sky import skypilot_config
from sky import sky_logging
from sky import spot as spot_lib
from sky import serve as serve_lib
from sky import status_lib
from sky.backends import onprem_utils
from sky.skylet import constants
from sky.skylet import log_lib
from sky.utils import common_utils
from sky.utils import command_runner
from sky.utils import env_options
from sky.utils import log_utils
from sky.utils import subprocess_utils
from sky.utils import timeline
from sky.utils import tpu_utils
from sky.utils import ux_utils
from sky.utils import validator
from sky.usage import usage_lib

if typing.TYPE_CHECKING:
    from sky import resources
    from sky import task as task_lib
    from sky.backends import cloud_vm_ray_backend
    from sky.backends import local_docker_backend

logger = sky_logging.init_logger(__name__)

# NOTE: keep in sync with the cluster template 'file_mounts'.
SKY_REMOTE_APP_DIR = '~/.sky/sky_app'
SKY_RAY_YAML_REMOTE_PATH = '~/.sky/sky_ray.yml'
# Exclude subnet mask from IP address regex.
IP_ADDR_REGEX = r'\b\d{1,3}\.\d{1,3}\.\d{1,3}\.\d{1,3}(?!/\d{1,2})\b'
SKY_REMOTE_PATH = '~/.sky/wheels'
SKY_USER_FILE_PATH = '~/.sky/generated'

BOLD = '\033[1m'
RESET_BOLD = '\033[0m'

# Do not use /tmp because it gets cleared on VM restart.
_SKY_REMOTE_FILE_MOUNTS_DIR = '~/.sky/file_mounts/'

_LAUNCHED_HEAD_PATTERN = re.compile(r'(\d+) ray[._]head[._]default')
_LAUNCHED_LOCAL_WORKER_PATTERN = re.compile(r'(\d+) node_')
_LAUNCHED_WORKER_PATTERN = re.compile(r'(\d+) ray[._]worker[._]default')
# Intentionally not using prefix 'rf' for the string format because yapf have a
# bug with python=3.6.
# 10.133.0.5: ray.worker.default,
_LAUNCHING_IP_PATTERN = re.compile(
    r'({}): ray[._]worker[._]default'.format(IP_ADDR_REGEX))
WAIT_HEAD_NODE_IP_MAX_ATTEMPTS = 3

# We check network connection by going through _TEST_IP_LIST. We may need to
# check multiple IPs because some IPs may be blocked on certain networks.
# Fixed IP addresses are used to avoid DNS lookup blocking the check, for
# machine with no internet connection.
# Refer to: https://stackoverflow.com/questions/3764291/how-can-i-see-if-theres-an-available-and-active-network-connection-in-python # pylint: disable=line-too-long
_TEST_IP_LIST = ['https://1.1.1.1', 'https://8.8.8.8']

# Allow each CPU thread take 2 tasks.
# Note: This value cannot be too small, otherwise OOM issue may occur.
DEFAULT_TASK_CPU_DEMAND = 0.5

# Mapping from reserved cluster names to the corresponding group name (logging
# purpose).
# NOTE: each group can only have one reserved cluster name for now.
SKY_RESERVED_CLUSTER_NAMES: Dict[str, str] = {
    spot_lib.SPOT_CONTROLLER_NAME: 'Managed spot controller'
}

# Filelocks for the cluster status change.
CLUSTER_STATUS_LOCK_PATH = os.path.expanduser('~/.sky/.{}.lock')
CLUSTER_STATUS_LOCK_TIMEOUT_SECONDS = 20

# Remote dir that holds our runtime files.
_REMOTE_RUNTIME_FILES_DIR = '~/.sky/.runtime_files'

# Include the fields that will be used for generating tags that distinguishes
# the cluster in ray, to avoid the stopped cluster being discarded due to
# updates in the yaml template.
# Some notes on the fields:
# - 'provider' fields will be used for bootstrapping and insert more new items
#   in 'node_config'.
# - keeping the auth is not enough becuase the content of the key file will be
#   used for calculating the hash.
# TODO(zhwu): Keep in sync with the fields used in https://github.com/ray-project/ray/blob/e4ce38d001dbbe09cd21c497fedd03d692b2be3e/python/ray/autoscaler/_private/commands.py#L687-L701
_RAY_YAML_KEYS_TO_RESTORE_FOR_BACK_COMPATIBILITY = {
    'cluster_name', 'provider', 'auth', 'node_config'
}
# For these keys, don't use the old yaml's version and instead use the new yaml's.
#  - zone: The zone field of the old yaml may be '1a,1b,1c' (AWS) while the actual
#    zone of the launched cluster is '1a'. If we restore, then on capacity errors
#    it's possible to failover to 1b, which leaves a leaked instance in 1a. Here,
#    we use the new yaml's zone field, which is guaranteed to be the existing zone
#    '1a'.
# - UserData: The UserData field of the old yaml may be outdated, and we want to
#   use the new yaml's UserData field, which contains the authorized key setup as
#   well as the disabling of the auto-update with apt-get.
_RAY_YAML_KEYS_TO_RESTORE_EXCEPTIONS = [
    ('provider', 'availability_zone'),
    ('available_node_types', 'ray.head.default', 'node_config', 'UserData'),
    ('available_node_types', 'ray.worker.default', 'node_config', 'UserData'),
]

# Command that calls `ray status` with SkyPilot's Ray port set.
RAY_STATUS_WITH_SKY_RAY_PORT_COMMAND = (
    'RAY_PORT=$(python -c "from sky.skylet import job_lib; '
    'print(job_lib.get_ray_port())" 2> /dev/null || echo 6379);'
    'RAY_ADDRESS=127.0.0.1:$RAY_PORT ray status')


def is_ip(s: str) -> bool:
    """Returns whether this string matches IP_ADDR_REGEX."""
    return len(re.findall(IP_ADDR_REGEX, s)) == 1


def _get_yaml_path_from_cluster_name(cluster_name: str,
                                     prefix: str = SKY_USER_FILE_PATH) -> str:
    output_path = pathlib.Path(
        prefix).expanduser().resolve() / f'{cluster_name}.yml'
    os.makedirs(output_path.parents[0], exist_ok=True)
    return str(output_path)


def fill_template(template_name: str, variables: Dict,
                  output_path: str) -> None:
    """Create a file from a Jinja template and return the filename."""
    assert template_name.endswith('.j2'), template_name
    template_path = os.path.join(sky.__root_dir__, 'templates', template_name)
    if not os.path.exists(template_path):
        raise FileNotFoundError(f'Template "{template_name}" does not exist.')
    with open(template_path) as fin:
        template = fin.read()
    output_path = os.path.abspath(os.path.expanduser(output_path))
    os.makedirs(os.path.dirname(output_path), exist_ok=True)

    # Write out yaml config.
    j2_template = jinja2.Template(template)
    content = j2_template.render(**variables)
    with open(output_path, 'w') as fout:
        fout.write(content)


def _optimize_file_mounts(yaml_path: str) -> None:
    """Optimize file mounts in the given ray yaml file.

    Runtime files handling:
    List of runtime files to be uploaded to cluster:
      - yaml config (for autostopping)
      - wheel
      - credentials
    Format is {dst: src}.
    """
    yaml_config = common_utils.read_yaml(yaml_path)

    file_mounts = yaml_config.get('file_mounts', {})
    # Remove the file mounts added by the newline.
    if '' in file_mounts:
        assert file_mounts[''] == '', file_mounts['']
        file_mounts.pop('')

    # Putting these in file_mounts hurts provisioning speed, as each file
    # opens/closes an SSH connection.  Instead, we:
    #  - cp them locally into a directory, each with a unique name to avoid
    #    basename conflicts
    #  - upload that directory as a file mount (1 connection)
    #  - use a remote command to move all runtime files to their right places.

    # Local tmp dir holding runtime files.
    local_runtime_files_dir = tempfile.mkdtemp()
    new_file_mounts = {_REMOTE_RUNTIME_FILES_DIR: local_runtime_files_dir}

    # Generate local_src -> unique_name.
    local_source_to_unique_name = {}
    for local_src in file_mounts.values():
        local_source_to_unique_name[local_src] = str(uuid.uuid4())

    # (For remote) Build a command that copies runtime files to their right
    # destinations.
    # NOTE: we copy rather than move, because when launching >1 node, head node
    # is fully set up first, and if moving then head node's files would already
    # move out of _REMOTE_RUNTIME_FILES_DIR, which would cause setting up
    # workers (from the head's files) to fail.  An alternative is softlink
    # (then we need to make sure the usage of runtime files follow links).
    commands = []
    basenames = set()
    for dst, src in file_mounts.items():
        src_basename = local_source_to_unique_name[src]
        dst_basename = os.path.basename(dst)
        dst_parent_dir = os.path.dirname(dst)

        # Validate by asserts here as these files are added by our backend.
        # Our runtime files (wheel, yaml, credentials) do not have backslashes.
        assert not src.endswith('/'), src
        assert not dst.endswith('/'), dst
        assert src_basename not in basenames, (
            f'Duplicated src basename: {src_basename}; mounts: {file_mounts}')
        basenames.add(src_basename)
        # Our runtime files (wheel, yaml, credentials) are not relative paths.
        assert dst_parent_dir, f'Found relative destination path: {dst}'

        mkdir_parent = f'mkdir -p {dst_parent_dir}'
        if os.path.isdir(os.path.expanduser(src)):
            # Special case for directories. If the dst already exists as a
            # folder, directly copy the folder will create a subfolder under
            # the dst.
            mkdir_parent = f'mkdir -p {dst}'
            src_basename = f'{src_basename}/*'
        mv = (f'cp -r {_REMOTE_RUNTIME_FILES_DIR}/{src_basename} '
              f'{dst_parent_dir}/{dst_basename}')
        fragment = f'({mkdir_parent} && {mv})'
        commands.append(fragment)
    postprocess_runtime_files_command = ' && '.join(commands)

    setup_commands = yaml_config.get('setup_commands', [])
    if setup_commands:
        setup_commands[
            0] = f'{postprocess_runtime_files_command}; {setup_commands[0]}'
    else:
        setup_commands = [postprocess_runtime_files_command]

    yaml_config['file_mounts'] = new_file_mounts
    yaml_config['setup_commands'] = setup_commands

    # (For local) Copy all runtime files, including the just-written yaml, to
    # local_runtime_files_dir/.
    # < 0.3s to cp 6 clouds' credentials.
    for local_src in file_mounts.values():
        # cp <local_src> <local_runtime_files_dir>/<unique name of local_src>.
        full_local_src = str(pathlib.Path(local_src).expanduser())
        unique_name = local_source_to_unique_name[local_src]
        # !r to add quotes for paths containing spaces.
        subprocess.run(
            f'cp -r {full_local_src!r} {local_runtime_files_dir}/{unique_name}',
            shell=True,
            check=True)

    common_utils.dump_yaml(yaml_path, yaml_config)


def path_size_megabytes(path: str) -> int:
    """Returns the size of 'path' (directory or file) in megabytes.

    Returns:
        If successful: the size of 'path' in megabytes, rounded down. Otherwise,
        -1.
    """
    resolved_path = pathlib.Path(path).expanduser().resolve()
    git_exclude_filter = ''
    if (resolved_path / command_runner.GIT_EXCLUDE).exists():
        # Ensure file exists; otherwise, rsync will error out.
        git_exclude_filter = command_runner.RSYNC_EXCLUDE_OPTION.format(
            str(resolved_path / command_runner.GIT_EXCLUDE))
    rsync_command = (f'rsync {command_runner.RSYNC_DISPLAY_OPTION} '
                     f'{command_runner.RSYNC_FILTER_OPTION} '
                     f'{git_exclude_filter} --dry-run {path!r}')
    rsync_output = ''
    try:
        rsync_output = str(subprocess.check_output(rsync_command, shell=True))
    except subprocess.CalledProcessError:
        logger.debug('Command failed, proceeding without estimating size: '
                     f'{rsync_command}')
        return -1
    # 3.2.3:
    #  total size is 250,957,728  speedup is 330.19 (DRY RUN)
    # 2.6.9:
    #  total size is 212627556  speedup is 2437.41
    match = re.search(r'total size is ([\d,]+)', rsync_output)
    if match is not None:
        try:
            total_bytes = int(float(match.group(1).replace(',', '')))
            return total_bytes // (1024**2)
        except ValueError:
            logger.debug('Failed to find "total size" in rsync output. Inspect '
                         f'output of the following command: {rsync_command}')
            pass  # Maybe different rsync versions have different output.
    return -1


class FileMountHelper(object):
    """Helper for handling file mounts."""

    @classmethod
    def wrap_file_mount(cls, path: str) -> str:
        """Prepends ~/<opaque dir>/ to a path to work around permission issues.

        Examples:
        /root/hello.txt -> ~/<opaque dir>/root/hello.txt
        local.txt -> ~/<opaque dir>/local.txt

        After the path is synced, we can later create a symlink to this wrapped
        path from the original path, e.g., in the initialization_commands of the
        ray autoscaler YAML.
        """
        return os.path.join(_SKY_REMOTE_FILE_MOUNTS_DIR, path.lstrip('/'))

    @classmethod
    def make_safe_symlink_command(cls, *, source: str, target: str) -> str:
        """Returns a command that safely symlinks 'source' to 'target'.

        All intermediate directories of 'source' will be owned by $USER,
        excluding the root directory (/).

        'source' must be an absolute path; both 'source' and 'target' must not
        end with a slash (/).

        This function is needed because a simple 'ln -s target source' may
        fail: 'source' can have multiple levels (/a/b/c), its parent dirs may
        or may not exist, can end with a slash, or may need sudo access, etc.

        Cases of <target: local> file mounts and their behaviors:

            /existing_dir: ~/local/dir
              - error out saying this cannot be done as LHS already exists
            /existing_file: ~/local/file
              - error out saying this cannot be done as LHS already exists
            /existing_symlink: ~/local/file
              - overwrite the existing symlink; this is important because `sky
                launch` can be run multiple times
            Paths that start with ~/ and /tmp/ do not have the above
            restrictions; they are delegated to rsync behaviors.
        """
        assert os.path.isabs(source), source
        assert not source.endswith('/') and not target.endswith('/'), (source,
                                                                       target)
        # Below, use sudo in case the symlink needs sudo access to create.
        # Prepare to create the symlink:
        #  1. make sure its dir(s) exist & are owned by $USER.
        dir_of_symlink = os.path.dirname(source)
        commands = [
            # mkdir, then loop over '/a/b/c' as /a, /a/b, /a/b/c.  For each,
            # chown $USER on it so user can use these intermediate dirs
            # (excluding /).
            f'sudo mkdir -p {dir_of_symlink}',
            # p: path so far
            ('(p=""; '
             f'for w in $(echo {dir_of_symlink} | tr "/" " "); do '
             'p=${p}/${w}; sudo chown $USER $p; done)')
        ]
        #  2. remove any existing symlink (ln -f may throw 'cannot
        #     overwrite directory', if the link exists and points to a
        #     directory).
        commands += [
            # Error out if source is an existing, non-symlink directory/file.
            f'((test -L {source} && sudo rm {source} &>/dev/null) || '
            f'(test ! -e {source} || '
            f'(echo "!!! Failed mounting because path exists ({source})"; '
            'exit 1)))',
        ]
        commands += [
            # Link.
            f'sudo ln -s {target} {source}',
            # chown.  -h to affect symlinks only.
            f'sudo chown -h $USER {source}',
        ]
        return ' && '.join(commands)


class SSHConfigHelper(object):
    """Helper for handling local SSH configuration."""

    ssh_conf_path = '~/.ssh/config'
    ssh_conf_lock_path = os.path.expanduser('~/.sky/ssh_config.lock')
    ssh_multinode_path = SKY_USER_FILE_PATH + '/ssh/{}'

    @classmethod
    def _get_generated_config(cls, autogen_comment: str, host_name: str,
                              ip: str, username: str, ssh_key_path: str,
                              proxy_command: Optional[str]):
        if proxy_command is not None:
            proxy = f'ProxyCommand {proxy_command}'
        else:
            proxy = ''
        # StrictHostKeyChecking=no skips the host key check for the first
        # time. UserKnownHostsFile=/dev/null and GlobalKnownHostsFile/dev/null
        # prevent the host key from being added to the known_hosts file and
        # always return an empty file for known hosts, making the ssh think
        # this is a first-time connection, and thus skipping the host key
        # check.
        codegen = textwrap.dedent(f"""\
            {autogen_comment}
            Host {host_name}
              HostName {ip}
              User {username}
              IdentityFile {ssh_key_path}
              IdentitiesOnly yes
              ForwardAgent yes
              StrictHostKeyChecking no
              UserKnownHostsFile=/dev/null
              GlobalKnownHostsFile=/dev/null
              Port 22
              {proxy}
            """.rstrip())
        codegen = codegen + '\n'
        return codegen

    @classmethod
    @timeline.FileLockEvent(ssh_conf_lock_path)
    def add_cluster(
        cls,
        cluster_name: str,
        ips: List[str],
        auth_config: Dict[str, str],
    ):
        """Add authentication information for cluster to local SSH config file.

        If a host with `cluster_name` already exists and the configuration was
        not added by sky, then `ip` is used to identify the host instead in the
        file.

        If a host with `cluster_name` already exists and the configuration was
        added by sky (e.g. a spot instance), then the configuration is
        overwritten.

        Args:
            cluster_name: Cluster name (see `sky status`)
            ips: List of public IP addresses in the cluster. First IP is head
              node.
            auth_config: read_yaml(handle.cluster_yaml)['auth']
        """
        username = auth_config['ssh_user']
        key_path = os.path.expanduser(auth_config['ssh_private_key'])
        host_name = cluster_name
        sky_autogen_comment = ('# Added by sky (use `sky stop/down '
                               f'{cluster_name}` to remove)')
        overwrite = False
        overwrite_begin_idx = None
        ip = ips[0]

        config_path = os.path.expanduser(cls.ssh_conf_path)
        if os.path.exists(config_path):
            with open(config_path) as f:
                config = f.readlines()

            # If an existing config with `cluster_name` exists, raise a warning.
            for i, line in enumerate(config):
                if line.strip() == f'Host {cluster_name}':
                    prev_line = config[i - 1] if i - 1 >= 0 else ''
                    if prev_line.strip().startswith(sky_autogen_comment):
                        overwrite = True
                        overwrite_begin_idx = i - 1
                    else:
                        logger.warning(f'{cls.ssh_conf_path} contains '
                                       f'host named {cluster_name}.')
                        host_name = ip
                        logger.warning(f'Using {ip} to identify host instead.')

                if line.strip() == f'Host {ip}':
                    prev_line = config[i - 1] if i - 1 >= 0 else ''
                    if prev_line.strip().startswith(sky_autogen_comment):
                        overwrite = True
                        overwrite_begin_idx = i - 1
        else:
            config = ['\n']
            with open(config_path, 'w') as f:
                f.writelines(config)
            os.chmod(config_path, 0o644)

        proxy_command = auth_config.get('ssh_proxy_command', None)
        codegen = cls._get_generated_config(sky_autogen_comment, host_name, ip,
                                            username, key_path, proxy_command)

        # Add (or overwrite) the new config.
        if overwrite:
            assert overwrite_begin_idx is not None
            updated_lines = codegen.splitlines(keepends=True) + ['\n']
            config[overwrite_begin_idx:overwrite_begin_idx +
                   len(updated_lines)] = updated_lines
            with open(config_path, 'w') as f:
                f.write(''.join(config).strip())
                f.write('\n' * 2)
        else:
            with open(config_path, 'a') as f:
                if len(config) > 0 and config[-1] != '\n':
                    f.write('\n')
                f.write(codegen)
                f.write('\n')

        with open(config_path, 'r+') as f:
            config = f.readlines()
            if config[-1] != '\n':
                f.write('\n')

        if len(ips) > 1:
            SSHConfigHelper._add_multinode_config(cluster_name, ips[1:],
                                                  auth_config)

    @classmethod
    def _add_multinode_config(
        cls,
        cluster_name: str,
        external_worker_ips: List[str],
        auth_config: Dict[str, str],
    ):
        username = auth_config['ssh_user']
        key_path = os.path.expanduser(auth_config['ssh_private_key'])
        host_name = cluster_name
        sky_autogen_comment = ('# Added by sky (use `sky stop/down '
                               f'{cluster_name}` to remove)')

        # Ensure stableness of the aliases worker-<i> by sorting based on
        # public IPs.
        external_worker_ips = list(sorted(external_worker_ips))

        overwrites = [False] * len(external_worker_ips)
        overwrite_begin_idxs: List[Optional[int]] = [None
                                                    ] * len(external_worker_ips)
        codegens: List[Optional[str]] = [None] * len(external_worker_ips)
        worker_names = []
        extra_path_name = cls.ssh_multinode_path.format(cluster_name)

        for idx in range(len(external_worker_ips)):
            worker_names.append(cluster_name + f'-worker{idx+1}')

        config_path = os.path.expanduser(cls.ssh_conf_path)
        with open(config_path) as f:
            config = f.readlines()

        extra_config_path = os.path.expanduser(extra_path_name)
        os.makedirs(os.path.dirname(extra_config_path), exist_ok=True)
        if not os.path.exists(extra_config_path):
            extra_config = ['\n']
            with open(extra_config_path, 'w') as f:
                f.writelines(extra_config)
        else:
            with open(extra_config_path) as f:
                extra_config = f.readlines()

        # Handle Include on top of Config file
        include_str = f'Include {extra_config_path}'
        for i, line in enumerate(config):
            config_str = line.strip()
            if config_str == include_str:
                break
            # Did not find Include string
            if 'Host' in config_str:
                with open(config_path, 'w') as f:
                    config.insert(0, '\n')
                    config.insert(0, include_str + '\n')
                    config.insert(0, sky_autogen_comment + '\n')
                    f.write(''.join(config).strip())
                    f.write('\n' * 2)
                break

        with open(config_path) as f:
            config = f.readlines()

        proxy_command = auth_config.get('ssh_proxy_command', None)

        # Check if ~/.ssh/config contains existing names
        host_lines = [f'Host {c_name}' for c_name in worker_names]
        for i, line in enumerate(config):
            if line.strip() in host_lines:
                idx = host_lines.index(line.strip())
                prev_line = config[i - 1] if i > 0 else ''
                logger.warning(f'{cls.ssh_conf_path} contains '
                               f'host named {worker_names[idx]}.')
                host_name = external_worker_ips[idx]
                logger.warning(f'Using {host_name} to identify host instead.')
                codegens[idx] = cls._get_generated_config(
                    sky_autogen_comment, host_name, external_worker_ips[idx],
                    username, key_path, proxy_command)

        # All workers go to SKY_USER_FILE_PATH/ssh/{cluster_name}
        for i, line in enumerate(extra_config):
            if line.strip() in host_lines:
                idx = host_lines.index(line.strip())
                prev_line = extra_config[i - 1] if i > 0 else ''
                if prev_line.strip().startswith(sky_autogen_comment):
                    host_name = worker_names[idx]
                    overwrites[idx] = True
                    overwrite_begin_idxs[idx] = i - 1
                codegens[idx] = cls._get_generated_config(
                    sky_autogen_comment, host_name, external_worker_ips[idx],
                    username, key_path, proxy_command)

        # This checks if all codegens have been created.
        for idx, ip in enumerate(external_worker_ips):
            if not codegens[idx]:
                codegens[idx] = cls._get_generated_config(
                    sky_autogen_comment, worker_names[idx], ip, username,
                    key_path, proxy_command)

        for idx in range(len(external_worker_ips)):
            # Add (or overwrite) the new config.
            overwrite = overwrites[idx]
            overwrite_begin_idx = overwrite_begin_idxs[idx]
            codegen = codegens[idx]
            assert codegen is not None, (codegens, idx)
            if overwrite:
                assert overwrite_begin_idx is not None
                updated_lines = codegen.splitlines(keepends=True) + ['\n']
                extra_config[overwrite_begin_idx:overwrite_begin_idx +
                             len(updated_lines)] = updated_lines
                with open(extra_config_path, 'w') as f:
                    f.write(''.join(extra_config).strip())
                    f.write('\n' * 2)
            else:
                with open(extra_config_path, 'a') as f:
                    f.write(codegen)
                    f.write('\n')

        # Add trailing new line at the end of the file if it doesn't exit
        with open(extra_config_path, 'r+') as f:
            extra_config = f.readlines()
            if extra_config[-1] != '\n':
                f.write('\n')

    @classmethod
    @timeline.FileLockEvent(ssh_conf_lock_path)
    def remove_cluster(
        cls,
        cluster_name: str,
        ip: str,
        auth_config: Dict[str, str],
    ):
        """Remove authentication information for cluster from local SSH config.

        If no existing host matching the provided specification is found, then
        nothing is removed.

        Args:
            ip: Head node's IP address.
            auth_config: read_yaml(handle.cluster_yaml)['auth']
        """
        username = auth_config['ssh_user']
        config_path = os.path.expanduser(cls.ssh_conf_path)
        if not os.path.exists(config_path):
            return

        with open(config_path) as f:
            config = f.readlines()

        start_line_idx = None
        # Scan the config for the cluster name.
        for i, line in enumerate(config):
            next_line = config[i + 1] if i + 1 < len(config) else ''
            if (line.strip() == f'HostName {ip}' and
                    next_line.strip() == f'User {username}'):
                start_line_idx = i - 1
                break

        if start_line_idx is None:  # No config to remove.
            return

        # Scan for end of previous config.
        cursor = start_line_idx
        while cursor > 0 and len(config[cursor].strip()) > 0:
            cursor -= 1
        prev_end_line_idx = cursor

        # Scan for end of the cluster config.
        end_line_idx = None
        cursor = start_line_idx + 1
        start_line_idx -= 1  # remove auto-generated comment
        while cursor < len(config):
            if config[cursor].strip().startswith(
                    '# ') or config[cursor].strip().startswith('Host '):
                end_line_idx = cursor
                break
            cursor += 1

        # Remove sky-generated config and update the file.
        config[prev_end_line_idx:end_line_idx] = [
            '\n'
        ] if end_line_idx is not None else []
        with open(config_path, 'w') as f:
            f.write(''.join(config).strip())
            f.write('\n' * 2)

        SSHConfigHelper._remove_multinode_config(cluster_name)

    @classmethod
    def _remove_multinode_config(
        cls,
        cluster_name: str,
    ):
        config_path = os.path.expanduser(cls.ssh_conf_path)
        if not os.path.exists(config_path):
            return

        extra_path_name = cls.ssh_multinode_path.format(cluster_name)
        extra_config_path = os.path.expanduser(extra_path_name)
        common_utils.remove_file_if_exists(extra_config_path)

        # Delete include statement
        sky_autogen_comment = ('# Added by sky (use `sky stop/down '
                               f'{cluster_name}` to remove)')
        with open(config_path) as f:
            config = f.readlines()

        for i, line in enumerate(config):
            config_str = line.strip()
            if f'Include {extra_config_path}' in config_str:
                with open(config_path, 'w') as f:
                    if i < len(config) - 1 and config[i + 1] == '\n':
                        del config[i + 1]
                    # Delete Include string
                    del config[i]
                    # Delete Sky Autogen Comment
                    if i > 0 and sky_autogen_comment in config[i - 1].strip():
                        del config[i - 1]
                    f.write(''.join(config))
                break
            if 'Host' in config_str:
                break


def _replace_yaml_dicts(
        new_yaml: str, old_yaml: str, restore_key_names: Set[str],
        restore_key_names_exceptions: Sequence[Tuple[str, ...]]) -> str:
    """Replaces 'new' with 'old' for all keys in restore_key_names.

    The replacement will be applied recursively and only for the blocks
    with the key in key_names, and have the same ancestors in both 'new'
    and 'old' YAML tree.

    The restore_key_names_exceptions is a list of key names that should not
    be restored, i.e. those keys will be reset to the value in 'new' YAML
    tree after the replacement.
    """

    def _restore_block(new_block: Dict[str, Any], old_block: Dict[str, Any]):
        for key, value in new_block.items():
            if key in restore_key_names:
                if key in old_block:
                    new_block[key] = old_block[key]
                else:
                    del new_block[key]
            elif isinstance(value, dict):
                if key in old_block:
                    _restore_block(value, old_block[key])

    new_config = yaml.safe_load(new_yaml)
    old_config = yaml.safe_load(old_yaml)
    excluded_results = {}
    # Find all key values excluded from restore
    for exclude_restore_key_name_list in restore_key_names_exceptions:
        excluded_result = new_config
        found_excluded_key = True
        for key in exclude_restore_key_name_list:
            if (not isinstance(excluded_result, dict) or
                    key not in excluded_result):
                found_excluded_key = False
                break
            excluded_result = excluded_result[key]
        if found_excluded_key:
            excluded_results[exclude_restore_key_name_list] = excluded_result

    # Restore from old config
    _restore_block(new_config, old_config)

    # Revert the changes for the excluded key values
    for exclude_restore_key_name, value in excluded_results.items():
        curr = new_config
        for key in exclude_restore_key_name[:-1]:
            curr = curr[key]
        curr[exclude_restore_key_name[-1]] = value
    return common_utils.dump_yaml_str(new_config)


# TODO: too many things happening here - leaky abstraction. Refactor.
@timeline.event
def write_cluster_config(
        to_provision: 'resources.Resources',
        num_nodes: int,
        ports: Optional[List[int]],
        cluster_config_template: str,
        cluster_name: str,
        local_wheel_path: pathlib.Path,
        wheel_hash: str,
        region: Optional[clouds.Region] = None,
        zones: Optional[List[clouds.Zone]] = None,
        dryrun: bool = False,
        keep_launch_fields_in_existing_config: bool = True) -> Dict[str, str]:
    """Fills in cluster configuration templates and writes them out.

    Returns: {provisioner: path to yaml, the provisioning spec}.
      'provisioner' can be
        - 'ray'
        - 'tpu-create-script' (if TPU is requested)
        - 'tpu-delete-script' (if TPU is requested)
    Raises:
        exceptions.ResourcesUnavailableError: if the region/zones requested does
            not appear in the catalog, or an ssh_proxy_command is specified but
            not for the given region.
    """
    # task.best_resources may not be equal to to_provision if the user
    # is running a job with less resources than the cluster has.
    cloud = to_provision.cloud
    # This can raise a ResourcesUnavailableError, when the region/zones
    # requested does not appear in the catalog. It can be triggered when the
    # user changed the catalog file, while there is a cluster in the removed
    # region/zone.
    #
    # TODO(zhwu): We should change the exception type to a more specific one, as
    # the ResourcesUnavailableError is overly used. Also, it would be better to
    # move the check out of this function, i.e. the caller should be responsible
    # for the validation.
    resources_vars = cloud.make_deploy_resources_variables(
        to_provision, region, zones)
    config_dict = {}

    azure_subscription_id = None
    if isinstance(cloud, clouds.Azure):
        azure_subscription_id = cloud.get_project_id(dryrun=dryrun)

    gcp_project_id = None
    if isinstance(cloud, clouds.GCP):
        gcp_project_id = cloud.get_project_id(dryrun=dryrun)

    assert cluster_name is not None
    credentials = sky_check.get_cloud_credential_file_mounts()

    ip_list = None
    auth_config = {'ssh_private_key': auth.PRIVATE_SSH_KEY_PATH}
    if isinstance(cloud, clouds.Local):
        ip_list = onprem_utils.get_local_ips(cluster_name)
        auth_config = onprem_utils.get_local_auth_config(cluster_name)
    region_name = resources_vars.get('region')

    yaml_path = _get_yaml_path_from_cluster_name(cluster_name)

    # Retrieve the ssh_proxy_command for the given cloud / region.
    ssh_proxy_command_config = skypilot_config.get_nested(
        (str(cloud).lower(), 'ssh_proxy_command'), None)
    if (isinstance(ssh_proxy_command_config, str) or
            ssh_proxy_command_config is None):
        ssh_proxy_command = ssh_proxy_command_config
    else:
        # ssh_proxy_command_config: Dict[str, str], region_name -> command
        # This type check is done by skypilot_config at config load time.

        # There are two cases:
        if keep_launch_fields_in_existing_config:
            # (1) We're re-provisioning an existing cluster.
            #
            # We use None for ssh_proxy_command, which will be restored to the
            # cluster's original value later by _replace_yaml_dicts().
            ssh_proxy_command = None
        else:
            # (2) We're launching a new cluster.
            #
            # Resources.get_valid_regions_for_launchable() respects the keys (regions)
            # in ssh_proxy_command in skypilot_config. So here we add an assert.
            assert region_name in ssh_proxy_command_config, (
                region_name, ssh_proxy_command_config)
            ssh_proxy_command = ssh_proxy_command_config[region_name]
    logger.debug(f'Using ssh_proxy_command: {ssh_proxy_command!r}')

    # User-supplied instance tags.
    instance_tags = {}
    instance_tags = skypilot_config.get_nested(
        (str(cloud).lower(), 'instance_tags'), {})
    if not isinstance(instance_tags, dict):
        with ux_utils.print_exception_no_traceback():
            raise ValueError('Custom instance_tags in config.yaml should '
                             f'be a dict, but received {type(instance_tags)}.')

    # Dump the Ray ports to a file for Ray job submission
    dump_port_command = (
        f'python -c \'import json, os; json.dump({constants.SKY_REMOTE_RAY_PORT_DICT_STR}, '
        f'open(os.path.expanduser("{constants.SKY_REMOTE_RAY_PORT_FILE}"), "w"))\''
    )

    # Use a tmp file path to avoid incomplete YAML file being re-used in the
    # future.
    tmp_yaml_path = yaml_path + '.tmp'
    fill_template(
        cluster_config_template,
        dict(
            resources_vars,
            **{
                'cluster_name': cluster_name,
                'num_nodes': num_nodes,
                'ports': ports,
                'disk_size': to_provision.disk_size,
                # If the current code is run by controller, propagate the real
                # calling user which should've been passed in as the
                # SKYPILOT_USER env var (see spot-controller.yaml.j2).
                'user': os.environ.get('SKYPILOT_USER', getpass.getuser()),

                # AWS only:
                # Temporary measure, as deleting per-cluster SGs is too slow.
                # See https://github.com/skypilot-org/skypilot/pull/742.
                # Generate the name of the security group we're looking for.
                # (username, last 4 chars of hash of hostname): for uniquefying
                # users on shared-account scenarios.
                'security_group': skypilot_config.get_nested(
                    ('aws', 'security_group_name'),
                    (f'sky-sg-{common_utils.user_and_hostname_hash()}'
                     f'-{cluster_name}')),
                'vpc_name': skypilot_config.get_nested(('aws', 'vpc_name'),
                                                       None),
                'use_internal_ips': skypilot_config.get_nested(
                    ('aws', 'use_internal_ips'), False),
                # Not exactly AWS only, but we only test it's supported on AWS
                # for now:
                'ssh_proxy_command': ssh_proxy_command,
                # User-supplied instance tags.
                'instance_tags': instance_tags,

                # Azure only:
                'azure_subscription_id': azure_subscription_id,
                'resource_group': f'{cluster_name}-{region_name}',

                # GCP only:
                'gcp_project_id': gcp_project_id,

                # Conda setup
                'conda_installation_commands':
                    constants.CONDA_INSTALLATION_COMMANDS,

                # Port of Ray (GCS server).
                # Ray's default port 6379 is conflicted with Redis.
                'ray_port': constants.SKY_REMOTE_RAY_PORT,
                'ray_dashboard_port': constants.SKY_REMOTE_RAY_DASHBOARD_PORT,
                'ray_temp_dir': constants.SKY_REMOTE_RAY_TEMPDIR,
                'dump_port_command': dump_port_command,
                # Ray version.
                'ray_version': constants.SKY_REMOTE_RAY_VERSION,
                # Cloud credentials for cloud storage.
                'credentials': credentials,
                # Sky remote utils.
                'sky_remote_path': SKY_REMOTE_PATH,
                'sky_local_path': str(local_wheel_path),
                # Add yaml file path to the template variables.
                'sky_ray_yaml_remote_path': SKY_RAY_YAML_REMOTE_PATH,
                'sky_ray_yaml_local_path':
                    tmp_yaml_path
                    if not isinstance(cloud, clouds.Local) else yaml_path,
                'sky_version': str(version.parse(sky.__version__)),
                'sky_wheel_hash': wheel_hash,
                # Local IP handling (optional).
                'head_ip': None if ip_list is None else ip_list[0],
                'worker_ips': None if ip_list is None else ip_list[1:],
                # Authentication (optional).
                **auth_config,
            }),
        output_path=tmp_yaml_path)
    config_dict['cluster_name'] = cluster_name
    config_dict['ray'] = yaml_path
    if dryrun:
        # If dryrun, return the unfinished tmp yaml path.
        config_dict['ray'] = tmp_yaml_path
        return config_dict
    _add_auth_to_cluster_config(cloud, tmp_yaml_path)

    # Restore the old yaml content for backward compatibility.
    if os.path.exists(yaml_path) and keep_launch_fields_in_existing_config:
        with open(yaml_path, 'r') as f:
            old_yaml_content = f.read()
        with open(tmp_yaml_path, 'r') as f:
            new_yaml_content = f.read()
        restored_yaml_content = _replace_yaml_dicts(
            new_yaml_content, old_yaml_content,
            _RAY_YAML_KEYS_TO_RESTORE_FOR_BACK_COMPATIBILITY,
            _RAY_YAML_KEYS_TO_RESTORE_EXCEPTIONS)
        with open(tmp_yaml_path, 'w') as f:
            f.write(restored_yaml_content)

    # Optimization: copy the contents of source files in file_mounts to a
    # special dir, and upload that as the only file_mount instead. Delay
    # calling this optimization until now, when all source files have been
    # written and their contents finalized.
    #
    # Note that the ray yaml file will be copied into that special dir (i.e.,
    # uploaded as part of the file_mounts), so the restore for backward
    # compatibility should go before this call.
    if not isinstance(cloud, clouds.Local):
        # Only optimize the file mounts for public clouds now, as local has not
        # been fully tested yet.
        _optimize_file_mounts(tmp_yaml_path)

    # Rename the tmp file to the final YAML path.
    os.rename(tmp_yaml_path, yaml_path)
    usage_lib.messages.usage.update_ray_yaml(yaml_path)

    # For TPU nodes. TPU VMs do not need TPU_NAME.
    if (resources_vars.get('tpu_type') is not None and
            resources_vars.get('tpu_vm') is None):
        tpu_name = resources_vars.get('tpu_name')
        if tpu_name is None:
            tpu_name = cluster_name

        user_file_dir = os.path.expanduser(f'{SKY_USER_FILE_PATH}/')

        from sky.skylet.providers.gcp import config as gcp_config  # pylint: disable=import-outside-toplevel
        config = common_utils.read_yaml(os.path.expanduser(config_dict['ray']))
        vpc_name = gcp_config.get_usable_vpc(config)

        scripts = []
        for template_name in ('gcp-tpu-create.sh.j2', 'gcp-tpu-delete.sh.j2'):
            script_path = os.path.join(user_file_dir, template_name).replace(
                '.sh.j2', f'.{cluster_name}.sh')
            fill_template(
                template_name,
                dict(
                    resources_vars, **{
                        'tpu_name': tpu_name,
                        'gcp_project_id': gcp_project_id,
                        'vpc_name': vpc_name,
                    }),
                # Use new names for TPU scripts so that different runs can use
                # different TPUs.  Put in SKY_USER_FILE_PATH to be consistent
                # with cluster yamls.
                output_path=script_path,
            )
            scripts.append(script_path)

        config_dict['tpu-create-script'] = scripts[0]
        config_dict['tpu-delete-script'] = scripts[1]
        config_dict['tpu_name'] = tpu_name
    return config_dict


def _add_auth_to_cluster_config(cloud: clouds.Cloud, cluster_config_file: str):
    """Adds SSH key info to the cluster config.

    This function's output removes comments included in the jinja2 template.
    """
    config = common_utils.read_yaml(cluster_config_file)
    # Check the availability of the cloud type.
    if isinstance(cloud, clouds.AWS):
        config = auth.setup_aws_authentication(config)
    elif isinstance(cloud, clouds.GCP):
        config = auth.setup_gcp_authentication(config)
    elif isinstance(cloud, clouds.Azure):
        config = auth.setup_azure_authentication(config)
    elif isinstance(cloud, clouds.Lambda):
        config = auth.setup_lambda_authentication(config)
    elif isinstance(cloud, clouds.IBM):
        config = auth.setup_ibm_authentication(config)
    elif isinstance(cloud, clouds.SCP):
        config = auth.setup_scp_authentication(config)
    elif isinstance(cloud, clouds.OCI):
        config = auth.setup_oci_authentication(config)
    else:
        assert isinstance(cloud, clouds.Local), cloud
        # Local cluster case, authentication is already filled by the user
        # in the local cluster config (in ~/.sky/local/...). There is no need
        # for Sky to generate authentication.
        pass
    common_utils.dump_yaml(cluster_config_file, config)


def get_run_timestamp() -> str:
    return 'sky-' + datetime.now().strftime('%Y-%m-%d-%H-%M-%S-%f')


def get_timestamp_from_run_timestamp(run_timestamp: str) -> float:
    return datetime.strptime(
        run_timestamp.partition('-')[2], '%Y-%m-%d-%H-%M-%S-%f').timestamp()


def _count_healthy_nodes_from_ray(output: str,
                                  is_local_cloud: bool = False
                                 ) -> Tuple[int, int]:
    """Count the number of healthy nodes from the output of `ray status`."""

    def get_ready_nodes(pattern, output):
        result = pattern.findall(output)
        # On-prem/local case is handled differently.
        # `ray status` produces different output for local case, and
        # we poll for number of nodes launched instead of counting for
        # head and number of worker nodes separately (it is impossible
        # to distinguish between head and worker node for local case).
        if is_local_cloud:
            # In the local case, ready_workers mean the total number
            # of nodes launched, including head.
            return len(result)
        if len(result) == 0:
            return 0
        assert len(result) == 1, result
        return int(result[0])

    if is_local_cloud:
        ready_head = 0
        ready_workers = get_ready_nodes(_LAUNCHED_LOCAL_WORKER_PATTERN, output)
    else:
        ready_head = get_ready_nodes(_LAUNCHED_HEAD_PATTERN, output)
        ready_workers = get_ready_nodes(_LAUNCHED_WORKER_PATTERN, output)
    assert ready_head <= 1, f'#head node should be <=1 (Got {ready_head}).'
    return ready_head, ready_workers


@timeline.event
def wait_until_ray_cluster_ready(
    cluster_config_file: str,
    num_nodes: int,
    log_path: str,
    is_local_cloud: bool = False,
    nodes_launching_progress_timeout: Optional[int] = None,
) -> bool:
    """Returns whether the entire ray cluster is ready."""
    if num_nodes <= 1:
        return True

    # Manually fetching head ip instead of using `ray exec` to avoid the bug
    # that `ray exec` fails to connect to the head node after some workers
    # launched especially for Azure.
    try:
        head_ip = _query_head_ip_with_retries(
            cluster_config_file, max_attempts=WAIT_HEAD_NODE_IP_MAX_ATTEMPTS)
    except RuntimeError as e:
        logger.error(e)
        return False  # failed

    ssh_credentials = ssh_credential_from_yaml(cluster_config_file)
    last_nodes_so_far = 0
    start = time.time()
    runner = command_runner.SSHCommandRunner(head_ip, **ssh_credentials)
    with log_utils.console.status(
            '[bold cyan]Waiting for workers...') as worker_status:
        while True:
            rc, output, stderr = runner.run(
                RAY_STATUS_WITH_SKY_RAY_PORT_COMMAND,
                log_path=log_path,
                stream_logs=False,
                require_outputs=True,
                separate_stderr=True)
            subprocess_utils.handle_returncode(
                rc, 'ray status', 'Failed to run ray status on head node.',
                stderr)
            logger.debug(output)

            ready_head, ready_workers = _count_healthy_nodes_from_ray(
                output, is_local_cloud=is_local_cloud)

            worker_status.update('[bold cyan]'
                                 f'{ready_workers} out of {num_nodes - 1} '
                                 'workers ready')

            # In the local case, ready_head=0 and ready_workers=num_nodes. This
            # is because there is no matching regex for _LAUNCHED_HEAD_PATTERN.
            if ready_head + ready_workers == num_nodes:
                # All nodes are up.
                break

            # Pending workers that have been launched by ray up.
            found_ips = _LAUNCHING_IP_PATTERN.findall(output)
            pending_workers = len(found_ips)

            # TODO(zhwu): Handle the case where the following occurs, where ray
            # cluster is not correctly started on the cluster.
            # Pending:
            #  172.31.9.121: ray.worker.default, uninitialized
            nodes_so_far = ready_head + ready_workers + pending_workers

            # Check the number of nodes that are fetched. Timeout if no new
            # nodes fetched in a while (nodes_launching_progress_timeout),
            # though number of nodes_so_far is still not as expected.
            if nodes_so_far > last_nodes_so_far:
                # Reset the start time if the number of launching nodes
                # changes, i.e. new nodes are launched.
                logger.debug('Reset start time, as new nodes are launched. '
                             f'({last_nodes_so_far} -> {nodes_so_far})')
                start = time.time()
                last_nodes_so_far = nodes_so_far
            elif (nodes_launching_progress_timeout is not None and
                  time.time() - start > nodes_launching_progress_timeout and
                  nodes_so_far != num_nodes):
                worker_status.stop()
                logger.error(
                    'Timed out: waited for more than '
                    f'{nodes_launching_progress_timeout} seconds for new '
                    'workers to be provisioned, but no progress.')
                return False  # failed

            if '(no pending nodes)' in output and '(no failures)' in output:
                # Bug in ray autoscaler: e.g., on GCP, if requesting 2 nodes
                # that GCP can satisfy only by half, the worker node would be
                # forgotten. The correct behavior should be for it to error out.
                worker_status.stop()
                logger.error(
                    'Failed to launch multiple nodes on '
                    'GCP due to a nondeterministic bug in ray autoscaler.')
                return False  # failed
            time.sleep(10)
    return True  # success


def ssh_credential_from_yaml(cluster_yaml: str) -> Dict[str, str]:
    """Returns ssh_user, ssh_private_key and ssh_control name."""
    config = common_utils.read_yaml(cluster_yaml)
    auth_section = config['auth']
    ssh_user = auth_section['ssh_user'].strip()
    ssh_private_key = auth_section.get('ssh_private_key')
    ssh_control_name = config.get('cluster_name', '__default__')
    ssh_proxy_command = auth_section.get('ssh_proxy_command')
    return {
        'ssh_user': ssh_user,
        'ssh_private_key': ssh_private_key,
        'ssh_control_name': ssh_control_name,
        'ssh_proxy_command': ssh_proxy_command,
    }


def parallel_data_transfer_to_nodes(
    runners: List[command_runner.SSHCommandRunner],
    source: Optional[str],
    target: str,
    cmd: Optional[str],
    run_rsync: bool,
    *,
    action_message: str,
    # Advanced options.
    log_path: str = os.devnull,
    stream_logs: bool = False,
):
    """Runs a command on all nodes and optionally runs rsync from src->dst.

    Args:
        runners: A list of SSHCommandRunner objects that represent multiple nodes.
        source: Optional[str]; Source for rsync on local node
        target: str; Destination on remote node for rsync
        cmd: str; Command to be executed on all nodes
        action_message: str; Message to be printed while the command runs
        log_path: str; Path to the log file
        stream_logs: bool; Whether to stream logs to stdout
    """
    fore = colorama.Fore
    style = colorama.Style

    origin_source = source

    def _sync_node(runner: 'command_runner.SSHCommandRunner') -> None:
        if cmd is not None:
            rc, stdout, stderr = runner.run(cmd,
                                            log_path=log_path,
                                            stream_logs=stream_logs,
                                            require_outputs=True)
            err_msg = ('Failed to run command before rsync '
                       f'{origin_source} -> {target}. '
                       'Ensure that the network is stable, then retry.')
            if log_path != os.devnull:
                err_msg += f' See logs in {log_path}'
            subprocess_utils.handle_returncode(rc,
                                               cmd,
                                               err_msg,
                                               stderr=stdout + stderr)

        if run_rsync:
            assert source is not None
            # TODO(zhwu): Optimize for large amount of files.
            # zip / transfer / unzip
            runner.rsync(
                source=source,
                target=target,
                up=True,
                log_path=log_path,
                stream_logs=stream_logs,
            )

    num_nodes = len(runners)
    plural = 's' if num_nodes > 1 else ''
    message = (f'{fore.CYAN}{action_message} (to {num_nodes} node{plural})'
               f': {style.BRIGHT}{origin_source}{style.RESET_ALL} -> '
               f'{style.BRIGHT}{target}{style.RESET_ALL}')
    logger.info(message)
    with log_utils.safe_rich_status(f'[bold cyan]{action_message}[/]'):
        subprocess_utils.run_in_parallel(_sync_node, runners)


def check_local_gpus() -> bool:
    """Checks if GPUs are available locally.

    Returns whether GPUs are available on the local machine by checking
    if nvidia-smi is installed and returns zero return code.

    Returns True if nvidia-smi is installed and returns zero return code,
    False if not.
    """
    is_functional = False
    installation_check = subprocess.run(['which', 'nvidia-smi'],
                                        stdout=subprocess.DEVNULL,
                                        stderr=subprocess.DEVNULL,
                                        check=False)
    is_installed = installation_check.returncode == 0
    if is_installed:
        execution_check = subprocess.run(['nvidia-smi'],
                                         stdout=subprocess.DEVNULL,
                                         stderr=subprocess.DEVNULL,
                                         check=False)
        is_functional = execution_check.returncode == 0
    return is_functional


def generate_cluster_name():
    # TODO: change this ID formatting to something more pleasant.
    # User name is helpful in non-isolated accounts, e.g., GCP, Azure.
    return f'sky-{uuid.uuid4().hex[:4]}-{get_cleaned_username()}'


def generate_service_name():
    return f'service-{uuid.uuid4().hex[:4]}'


def get_cleaned_username() -> str:
    """Cleans the current username to be used as part of a cluster name.

    Clean up includes:
     1. Making all characters lowercase
     2. Removing any non-alphanumeric characters (excluding hyphens)
     3. Removing any numbers and/or hyphens at the start of the username.
     4. Removing any hyphens at the end of the username

    e.g. 1SkY-PiLot2- becomes sky-pilot2.

    Returns:
      A cleaned username that will pass the regex in
      check_cluster_name_is_valid().
    """
    username = getpass.getuser()
    username = username.lower()
    username = re.sub(r'[^a-z0-9-]', '', username)
    username = re.sub(r'^[0-9-]+', '', username)
    username = re.sub(r'-$', '', username)
    return username


def _query_head_ip_with_retries(cluster_yaml: str,
                                max_attempts: int = 1) -> str:
    """Returns the IP of the head node by querying the cloud.

    Raises:
      RuntimeError: if we failed to get the head IP.
    """
    backoff = common_utils.Backoff(initial_backoff=5, max_backoff_factor=5)
    for i in range(max_attempts):
        try:
            full_cluster_yaml = str(pathlib.Path(cluster_yaml).expanduser())
            out = subprocess_utils.run(
                f'ray get-head-ip {full_cluster_yaml!r}',
                stdout=subprocess.PIPE,
                stderr=subprocess.DEVNULL).stdout.decode().strip()
            head_ip_list = re.findall(IP_ADDR_REGEX, out)
            if len(head_ip_list) > 1:
                # This could be triggered if e.g., some logging is added in
                # skypilot_config, a module that has some code executed
                # whenever `sky` is imported.
                logger.warning(
                    'Detected more than 1 IP from the output of '
                    'the `ray get-head-ip` command. This could '
                    'happen if there is extra output from it, '
                    'which should be inspected below.\nProceeding with '
                    f'the last detected IP ({head_ip_list[-1]}) as head IP.'
                    f'\n== Output ==\n{out}'
                    f'\n== Output ends ==')
                head_ip_list = head_ip_list[-1:]
            assert 1 == len(head_ip_list), (out, head_ip_list)
            head_ip = head_ip_list[0]
            break
        except subprocess.CalledProcessError as e:
            if i == max_attempts - 1:
                raise RuntimeError('Failed to get head ip') from e
            # Retry if the cluster is not up yet.
            logger.debug('Retrying to get head ip.')
            time.sleep(backoff.current_backoff())
    return head_ip


@timeline.event
def get_node_ips(cluster_yaml: str,
                 expected_num_nodes: int,
                 handle: Optional[
                     'cloud_vm_ray_backend.CloudVmRayResourceHandle'] = None,
                 head_ip_max_attempts: int = 1,
                 worker_ip_max_attempts: int = 1,
                 get_internal_ips: bool = False) -> List[str]:
    """Returns the IPs of all nodes in the cluster, with head node at front."""
    # When ray up launches TPU VM Pod, Pod workers (except for the head)
    # won't be connected to Ray cluster. Thus "ray get-worker-ips"
    # won't work and we need to query the node IPs with gcloud as
    # implmented in _get_tpu_vm_pod_ips.
    ray_config = common_utils.read_yaml(cluster_yaml)
    use_tpu_vm = ray_config['provider'].get('_has_tpus', False)
    if use_tpu_vm:
        assert expected_num_nodes == 1, (
            'TPU VM only supports single node for now.')
        assert handle is not None, 'handle is required for TPU VM.'
        try:
            ips = _get_tpu_vm_pod_ips(ray_config, get_internal_ips)
        except exceptions.CommandError as e:
            raise exceptions.FetchIPError(
                exceptions.FetchIPError.Reason.HEAD) from e
        if len(ips) != tpu_utils.get_num_tpu_devices(handle.launched_resources):
            raise exceptions.FetchIPError(exceptions.FetchIPError.Reason.HEAD)
        return ips

    if get_internal_ips:
        with tempfile.NamedTemporaryFile(mode='w', delete=False) as f:
            ray_config['provider']['use_internal_ips'] = True
            yaml.dump(ray_config, f)
            cluster_yaml = f.name

    # Check the network connection first to avoid long hanging time for
    # ray get-head-ip below, if a long-lasting network connection failure
    # happens.
    check_network_connection()
    try:
        head_ip = _query_head_ip_with_retries(cluster_yaml,
                                              max_attempts=head_ip_max_attempts)
    except RuntimeError as e:
        raise exceptions.FetchIPError(
            exceptions.FetchIPError.Reason.HEAD) from e
    head_ip_list = [head_ip]
    if expected_num_nodes > 1:
        backoff = common_utils.Backoff(initial_backoff=5, max_backoff_factor=5)

        for retry_cnt in range(worker_ip_max_attempts):
            try:
                full_cluster_yaml = str(pathlib.Path(cluster_yaml).expanduser())
                proc = subprocess_utils.run(
                    f'ray get-worker-ips {full_cluster_yaml!r}',
                    stdout=subprocess.PIPE,
                    stderr=subprocess.PIPE)
                out = proc.stdout.decode()
                break
            except subprocess.CalledProcessError as e:
                if retry_cnt == worker_ip_max_attempts - 1:
                    raise exceptions.FetchIPError(
                        exceptions.FetchIPError.Reason.WORKER) from e
                # Retry if the ssh is not ready for the workers yet.
                backoff_time = backoff.current_backoff()
                logger.debug('Retrying to get worker ip '
                             f'[{retry_cnt}/{worker_ip_max_attempts}] in '
                             f'{backoff_time} seconds.')
                time.sleep(backoff_time)
        worker_ips = re.findall(IP_ADDR_REGEX, out)
        # Ray Autoscaler On-prem Bug: ray-get-worker-ips outputs nothing!
        # Workaround: List of IPs are shown in Stderr
        cluster_name = os.path.basename(cluster_yaml).split('.')[0]
        if ((handle is not None and hasattr(handle, 'local_handle') and
             handle.local_handle is not None) or
                onprem_utils.check_if_local_cloud(cluster_name)):
            out = proc.stderr.decode()
            worker_ips = re.findall(IP_ADDR_REGEX, out)
            # Remove head ip from worker ip list.
            for i, ip in enumerate(worker_ips):
                if ip == head_ip_list[0]:
                    del worker_ips[i]
                    break
        if len(worker_ips) != expected_num_nodes - 1:
            n = expected_num_nodes - 1
            if len(worker_ips) > n:
                # This could be triggered if e.g., some logging is added in
                # skypilot_config, a module that has some code executed whenever
                # `sky` is imported.
                logger.warning(
                    f'Expected {n} worker IP(s); found '
                    f'{len(worker_ips)}: {worker_ips}'
                    '\nThis could happen if there is extra output from '
                    '`ray get-worker-ips`, which should be inspected below.'
                    f'\n== Output ==\n{out}'
                    f'\n== Output ends ==')
                logger.warning(f'\nProceeding with the last {n} '
                               f'detected IP(s): {worker_ips[-n:]}.')
                worker_ips = worker_ips[-n:]
            else:
                raise exceptions.FetchIPError(
                    exceptions.FetchIPError.Reason.WORKER)
    else:
        worker_ips = []
    return head_ip_list + worker_ips


@timeline.event
def _get_tpu_vm_pod_ips(ray_config: Dict[str, Any],
                        get_internal_ips: bool = False) -> List[str]:
    """Returns the IPs of all TPU VM Pod workers using gcloud."""

    cluster_name = ray_config['cluster_name']
    zone = ray_config['provider']['availability_zone']
    query_cmd = (f'gcloud compute tpus tpu-vm list --filter='
                 f'"(labels.ray-cluster-name={cluster_name})" '
                 f'--zone={zone} --format="value(name)"')
    returncode, stdout, stderr = log_lib.run_with_log(query_cmd,
                                                      '/dev/null',
                                                      shell=True,
                                                      stream_logs=False,
                                                      require_outputs=True)
    subprocess_utils.handle_returncode(
        returncode,
        query_cmd,
        'Failed to run gcloud to get TPU VM IDs.',
        stderr=stdout + stderr)
    if len(stdout) == 0:
        logger.debug('No TPU VMs found with cluster name '
                     f'{cluster_name} in zone {zone}.')
    if len(stdout.splitlines()) > 1:
        # Rare case, this could mean resource leakage. Hint user.
        logger.warning('Found more than one TPU VM/Pod with the same cluster '
                       f'name {cluster_name} in zone {zone}.')

    all_ips = []
    for tpu_id in stdout.splitlines():
        tpuvm_cmd = (f'gcloud compute tpus tpu-vm describe {tpu_id}'
                     f' --zone {zone} --format=json')
        returncode, stdout, stderr = log_lib.run_with_log(tpuvm_cmd,
                                                          os.devnull,
                                                          shell=True,
                                                          stream_logs=False,
                                                          require_outputs=True)
        subprocess_utils.handle_returncode(
            returncode,
            tpuvm_cmd,
            'Failed to run gcloud tpu-vm describe.',
            stderr=stdout + stderr)

        tpuvm_json = json.loads(stdout)
        if tpuvm_json['state'] != 'READY':
            # May be a leaked preempted resource, or terminated by user in the
            # console, or still in the process of being created.
            ux_utils.console_newline()
            logger.debug(f'TPU VM {tpu_id} is in {tpuvm_json["state"]} '
                         'state. Skipping IP query... '
                         'Hint: make sure it is not leaked.')
            continue

        ips = []
        for endpoint in tpuvm_json['networkEndpoints']:
            # Note: if TPU VM is being preempted, its IP field may not exist.
            # We use get() to avoid KeyError.
            if get_internal_ips:
                ip = endpoint.get('ipAddress', None)
            else:
                ip = endpoint['accessConfig'].get('externalIp', None)
            if ip is not None:
                ips.append(ip)
        all_ips.extend(ips)

    return all_ips


@timeline.event
def get_head_ip(
    handle: 'cloud_vm_ray_backend.CloudVmRayResourceHandle',
    max_attempts: int = 1,
) -> str:
    """Returns the ip of the head node.

    First try to use the cached head ip. If it is not available, query
    the head ip from the cluster.

    Args:
        handle: The ResourceHandle of the cluster.
        max_attempts: The maximum number of attempts to query the head ip.

    Returns:
        The ip of the head node.
    """
    head_ip = handle.head_ip
    if head_ip is not None:
        return head_ip
    head_ip = _query_head_ip_with_retries(handle.cluster_yaml, max_attempts)
    return head_ip


def check_network_connection():
    # Tolerate 3 retries as it is observed that connections can fail.
    adapter = adapters.HTTPAdapter(max_retries=retry_lib.Retry(total=3))
    http = requests.Session()
    http.mount('https://', adapter)
    http.mount('http://', adapter)
    for i, ip in enumerate(_TEST_IP_LIST):
        try:
            http.head(ip, timeout=3)
            return
        except (requests.Timeout, requests.exceptions.ConnectionError) as e:
            if i == len(_TEST_IP_LIST) - 1:
                raise exceptions.NetworkError('Could not refresh the cluster. '
                                              'Network seems down.') from e


def check_owner_identity(cluster_name: str) -> None:
    """Check if current user is the same as the user who created the cluster.

    Raises:
        exceptions.ClusterOwnerIdentityMismatchError: if the current user is
          not the same as the user who created the cluster.
        exceptions.CloudUserIdentityError: if we fail to get the current user
          identity.
    """
    if env_options.Options.SKIP_CLOUD_IDENTITY_CHECK.get():
        return
    record = global_user_state.get_cluster_from_name(cluster_name)
    if record is None:
        return
    handle = record['handle']
    if not isinstance(handle, backends.CloudVmRayResourceHandle):
        return

    cloud = handle.launched_resources.cloud
    current_user_identity = cloud.get_current_user_identity()
    owner_identity = record['owner']
    if current_user_identity is None:
        # Skip the check if the cloud does not support user identity.
        return
    # The user identity can be None, if the cluster is created by an older
    # version of SkyPilot. In that case, we set the user identity to the
    # current one.
    # NOTE: a user who upgrades SkyPilot and switches to a new cloud identity
    # immediately without `sky status --refresh` first, will cause a leakage
    # of the existing cluster. We deem this an acceptable tradeoff mainly
    # because multi-identity is not common (at least at the moment).
    if owner_identity is None:
        global_user_state.set_owner_identity_for_cluster(
            cluster_name, current_user_identity)
    else:
        assert isinstance(owner_identity, list)
        # It is OK if the owner identity is shorter, which will happen when
        # the cluster is launched before #1808. In that case, we only check
        # the same length (zip will stop at the shorter one).
        for i, (owner,
                current) in enumerate(zip(owner_identity,
                                          current_user_identity)):
            # Clean up the owner identiy for the backslash and newlines, caused
            # by the cloud CLI output, e.g. gcloud.
            owner = owner.replace('\n', '').replace('\\', '')
            if owner == current:
                if i != 0:
                    logger.warning(
                        f'The cluster was owned by {owner_identity}, but '
                        f'a new identity {current_user_identity} is activated. We still '
                        'allow the operation as the two identities are likely to have '
                        'the same access to the cluster. Please be aware that this can '
                        'cause unexpected cluster leakage if the two identities are not '
                        'actually equivalent (e.g., belong to the same person).'
                    )
                if i != 0 or len(owner_identity) != len(current_user_identity):
                    # We update the owner of a cluster, when:
                    # 1. The strictest identty (i.e. the first one) does not
                    # match, but the latter ones match.
                    # 2. The length of the two identities are different, which
                    # will only happen when the cluster is launched before #1808.
                    # Update the user identity to avoid showing the warning above
                    # again.
                    global_user_state.set_owner_identity_for_cluster(
                        cluster_name, current_user_identity)
                return  # The user identity matches.
        with ux_utils.print_exception_no_traceback():
            raise exceptions.ClusterOwnerIdentityMismatchError(
                f'{cluster_name!r} ({cloud}) is owned by account '
                f'{owner_identity!r}, but the activated account '
                f'is {current_user_identity!r}.')


def tag_filter_for_cluster(cluster_name: str) -> Dict[str, str]:
    """Returns a tag filter for the cluster."""
    return {
        'ray-cluster-name': cluster_name,
    }


def _query_cluster_status_via_cloud_api(
    handle: 'cloud_vm_ray_backend.CloudVmRayResourceHandle'
) -> List[status_lib.ClusterStatus]:
    """Returns the status of the cluster."""
    cluster_name = handle.cluster_name
    # Use region and zone from the cluster config, instead of the
    # handle.launched_resources, because the latter may not be set
    # correctly yet.
    ray_config = common_utils.read_yaml(handle.cluster_yaml)
    provider_config = ray_config['provider']
    region = provider_config.get('region') or provider_config.get('location')
    zone = ray_config['provider'].get('availability_zone')
    kwargs = {}
    if isinstance(handle.launched_resources.cloud, clouds.GCP):
        kwargs['use_tpu_vm'] = ray_config['provider'].get('_has_tpus', False)

    # Query the cloud provider.
    node_statuses = handle.launched_resources.cloud.query_status(
        cluster_name, tag_filter_for_cluster(cluster_name), region, zone,
        **kwargs)
    # GCP does not clean up preempted TPU VMs. We remove it ourselves.
    # TODO(wei-lin): handle multi-node cases.
    # TODO(zhwu): this should be moved into the GCP class, after we refactor
    # the cluster termination, as the preempted TPU VM should always be
    # removed.
    if kwargs.get('use_tpu_vm', False) and len(node_statuses) == 0:
        logger.debug(f'Terminating preempted TPU VM cluster {cluster_name}')
        backend = backends.CloudVmRayBackend()
        # Do not use refresh cluster status during teardown, as that will
        # cause infinite recursion by calling cluster status refresh
        # again.

        # Post teardown cleanup be done later in this function, which will
        # remove the cluster entry from the status table & the ssh config file.
        backend.teardown_no_lock(handle,
                                 terminate=True,
                                 purge=False,
                                 post_teardown_cleanup=False,
                                 refresh_cluster_status=False)
    return node_statuses


def check_can_clone_disk_and_override_task(
    cluster_name: str, target_cluster_name: Optional[str], task: 'task_lib.Task'
) -> Tuple['task_lib.Task', 'cloud_vm_ray_backend.CloudVmRayResourceHandle']:
    """Check if the task is compatible to clone disk from the source cluster.

    Args:
        cluster_name: The name of the cluster to clone disk from.
        target_cluster_name: The name of the target cluster.
        task: The task to check.

    Returns:
        The task to use and the resource handle of the source cluster.

    Raises:
        ValueError: If the source cluster does not exist.
        exceptions.NotSupportedError: If the source cluster is not valid or the
            task is not compatible to clone disk from the source cluster.
    """
    source_cluster_status, handle = refresh_cluster_status_handle(cluster_name)
    if source_cluster_status is None:
        with ux_utils.print_exception_no_traceback():
            raise ValueError(
                f'Cannot find cluster {cluster_name!r} to clone disk from.')

    if not isinstance(handle, backends.CloudVmRayResourceHandle):
        with ux_utils.print_exception_no_traceback():
            raise exceptions.NotSupportedError(
                f'Cannot clone disk from a non-cloud cluster {cluster_name!r}.')

    if source_cluster_status != status_lib.ClusterStatus.STOPPED:
        with ux_utils.print_exception_no_traceback():
            raise exceptions.NotSupportedError(
                f'Cannot clone disk from cluster {cluster_name!r} '
                f'({source_cluster_status!r}). Please stop the '
                f'cluster first: sky stop {cluster_name}')

    if target_cluster_name is not None:
        target_cluster_status, _ = refresh_cluster_status_handle(
            target_cluster_name)
        if target_cluster_status is not None:
            with ux_utils.print_exception_no_traceback():
                raise exceptions.NotSupportedError(
                    f'The target cluster {target_cluster_name!r} already exists. Cloning '
                    'disk is only supported when creating a new cluster. To fix: specify '
                    'a new target cluster name.')

    assert len(task.resources) == 1, task.resources
    task_resources = list(task.resources)[0]
    if handle.launched_resources.disk_size > task_resources.disk_size:
        # The target cluster's disk should be at least as large as the source.
        with ux_utils.print_exception_no_traceback():
            target_cluster_name_str = f' {target_cluster_name!r}'
            if target_cluster_name is None:
                target_cluster_name_str = ''
            raise exceptions.NotSupportedError(
                f'The target cluster{target_cluster_name_str} should have a disk size '
                f'of at least {handle.launched_resources.disk_size} GB to clone the '
                f'disk from {cluster_name!r}.')
    override_param = {}
    original_cloud = handle.launched_resources.cloud
    assert original_cloud is not None, handle.launched_resources
    if task_resources.cloud is None:
        override_param['cloud'] = original_cloud
    else:
        if not original_cloud.is_same_cloud(task_resources.cloud):
            with ux_utils.print_exception_no_traceback():
                raise ValueError(
                    f'Cannot clone disk across cloud from {original_cloud} to '
                    f'{task_resources.cloud}.')
    original_cloud.check_features_are_supported(
        {clouds.CloudImplementationFeatures.CLONE_DISK_FROM_CLUSTER})

    if task_resources.region is None:
        override_param['region'] = handle.launched_resources.region

    if override_param:
        logger.info(
            f'No cloud/region specified for the task. Using the same region '
            f'as source cluster {cluster_name!r}: '
            f'{handle.launched_resources.cloud}'
            f'({handle.launched_resources.region}).')
        task_resources = task_resources.copy(**override_param)
        task.set_resources({task_resources})
        # Reset the best_resources to triger re-optimization
        # later, so that the new task_resources will be used.
        task.best_resources = None
    return task, handle


def _update_cluster_status_no_lock(
        cluster_name: str) -> Optional[Dict[str, Any]]:
    record = global_user_state.get_cluster_from_name(cluster_name)
    if record is None:
        return None
    handle = record['handle']
    if not isinstance(handle, backends.CloudVmRayResourceHandle):
        return record
    cluster_name = handle.cluster_name

    node_statuses = _query_cluster_status_via_cloud_api(handle)

    all_nodes_up = (all(
        status == status_lib.ClusterStatus.UP for status in node_statuses) and
                    len(node_statuses) == handle.launched_nodes)

    def run_ray_status_to_check_ray_cluster_healthy() -> bool:
        try:
            # TODO(zhwu): This function cannot distinguish transient network
            # error in ray's get IPs vs. ray runtime failing.
            #
            # NOTE: using use_cached_ips=False is very slow as it calls into
            # `ray get head-ip/worker-ips`. Setting it to True is safe because
            # in the worst case we time out in the `ray status` SSH command
            # below.
            external_ips = handle.external_ips(use_cached_ips=True)
            # This happens to a stopped TPU VM as we use gcloud to query the IP.
            if external_ips is None or len(external_ips) == 0:
                raise exceptions.FetchIPError(
                    reason=exceptions.FetchIPError.Reason.HEAD)
            # Check if ray cluster status is healthy.
            ssh_credentials = ssh_credential_from_yaml(handle.cluster_yaml)
            runner = command_runner.SSHCommandRunner(external_ips[0],
                                                     **ssh_credentials)
            rc, output, _ = runner.run(RAY_STATUS_WITH_SKY_RAY_PORT_COMMAND,
                                       stream_logs=False,
                                       require_outputs=True,
                                       separate_stderr=True)
            if rc:
                raise exceptions.FetchIPError(
                    reason=exceptions.FetchIPError.Reason.HEAD)

            ready_head, ready_workers = _count_healthy_nodes_from_ray(output)
            if ready_head + ready_workers == handle.launched_nodes:
                return True
        except exceptions.FetchIPError:
            logger.debug(
                'Refreshing status: Failed to use `ray` to get IPs from cluster'
                f' {cluster_name!r}.')
        return False

    # Determining if the cluster is healthy (UP):
    #
    # For non-spot clusters: If ray status shows all nodes are healthy, it is
    # safe to set the status to UP as starting ray is the final step of sky
    # launch. But we found that ray status is way too slow (see NOTE below) so
    # we always query the cloud provider first which is faster.
    #
    # For spot clusters: the above can be unsafe because the Ray cluster may
    # remain healthy for a while before the cloud completely preempts the VMs.
    # We have mitigated this by again first querying the VM state from the cloud
    # provider.
    if all_nodes_up and run_ray_status_to_check_ray_cluster_healthy():
        # NOTE: all_nodes_up calculation is fast due to calling cloud CLI;
        # run_ray_status_to_check_all_nodes_up() is slow due to calling `ray get
        # head-ip/worker-ips`.
        record['status'] = status_lib.ClusterStatus.UP
        global_user_state.add_or_update_cluster(cluster_name,
                                                handle,
                                                requested_resources=None,
                                                ready=True,
                                                is_launch=False)
        return record

    # All cases below are transitioning the cluster to non-UP states.

    if len(node_statuses) > handle.launched_nodes:
        # Unexpected: in the queried region more than 1 cluster with the same
        # constructed name tag returned. This will typically not happen unless
        # users manually create a cluster with that constructed name or there
        # was a resource leak caused by different launch hash before #1671
        # was merged.
        #
        # (Technically speaking, even if returned num nodes <= num
        # handle.launched_nodes), not including the launch hash could mean the
        # returned nodes contain some nodes that do not belong to the logical
        # skypilot cluster. Doesn't seem to be a good way to handle this for
        # now?)
        #
        # We have not experienced the above; adding as a safeguard.
        #
        # Since we failed to refresh, raise the status fetching error.
        with ux_utils.print_exception_no_traceback():
            raise exceptions.ClusterStatusFetchingError(
                f'Found {len(node_statuses)} node(s) with the same cluster name'
                f' tag in the cloud provider for cluster {cluster_name!r}, '
                f'which should have {handle.launched_nodes} nodes. This '
                f'normally should not happen. {colorama.Fore.RED}Please check '
                'the cloud console and fix any possible resources leakage '
                '(e.g., if there are any stopped nodes and they do not have '
                'data or are unhealthy, terminate them).'
                f'{colorama.Style.RESET_ALL}')
    assert len(node_statuses) <= handle.launched_nodes

    # If the node_statuses is empty, all the nodes are terminated. We can
    # safely set the cluster status to TERMINATED. This handles the edge case
    # where the cluster is terminated by the user manually through the UI.
    to_terminate = not node_statuses

    # A cluster is considered "abnormal", if not all nodes are TERMINATED or
    # not all nodes are STOPPED. We check that with the following logic:
    #   * Not all nodes are terminated and there's at least one node
    #     terminated; or
    #   * Any of the non-TERMINATED nodes is in a non-STOPPED status.
    #
    # This includes these special cases:
    #   * All stopped are considered normal and will be cleaned up at the end
    #     of the function.
    #   * Some of the nodes UP should be considered abnormal, because the ray
    #     cluster is probably down.
    #   * The cluster is partially terminated or stopped should be considered
    #     abnormal.
    #
    # An abnormal cluster will transition to INIT and have any autostop setting
    # reset (unless it's autostopping/autodowning).
    is_abnormal = ((0 < len(node_statuses) < handle.launched_nodes) or any(
        status != status_lib.ClusterStatus.STOPPED for status in node_statuses))
    if is_abnormal:
        backend = get_backend_from_handle(handle)
        if isinstance(backend,
                      backends.CloudVmRayBackend) and record['autostop'] >= 0:
            if not backend.is_definitely_autostopping(handle,
                                                      stream_logs=False):
                # Reset the autostopping as the cluster is abnormal, and may
                # not correctly autostop. Resetting the autostop will let
                # the user know that the autostop may not happen to avoid
                # leakages from the assumption that the cluster will autostop.
                success = True
                try:
                    backend.set_autostop(handle, -1, stream_logs=False)
                except (Exception, SystemExit) as e:  # pylint: disable=broad-except
                    success = False
                    logger.debug(f'Failed to reset autostop. Due to '
                                 f'{common_utils.format_exception(e)}')
                global_user_state.set_cluster_autostop_value(
                    handle.cluster_name, -1, to_down=False)

                # Friendly hint.
                autostop = record['autostop']
                maybe_down_str = ' --down' if record['to_down'] else ''
                noun = 'autodown' if record['to_down'] else 'autostop'
                if success:
                    operation_str = (f'Canceled {noun} on the cluster '
                                     f'{cluster_name!r}')
                else:
                    operation_str = (
                        f'Attempted to cancel {noun} on the '
                        f'cluster {cluster_name!r} with best effort')
                yellow = colorama.Fore.YELLOW
                bright = colorama.Style.BRIGHT
                reset = colorama.Style.RESET_ALL
                ux_utils.console_newline()
                logger.warning(
                    f'{yellow}{operation_str}, since it is found to be in an '
                    f'abnormal state. To fix, try running: {reset}{bright}sky '
                    f'start -f -i {autostop}{maybe_down_str} {cluster_name}'
                    f'{reset}')
            else:
                ux_utils.console_newline()
                operation_str = 'autodowning' if record[
                    'to_down'] else 'autostopping'
                logger.info(
                    f'Cluster {cluster_name!r} is {operation_str}. Setting to '
                    'INIT status; try refresh again in a while.')

        # If the user starts part of a STOPPED cluster, we still need a status
        # to represent the abnormal status. For spot cluster, it can also
        # represent that the cluster is partially preempted.
        # TODO(zhwu): the definition of INIT should be audited/changed.
        # Adding a new status UNHEALTHY for abnormal status can be a choice.
        global_user_state.add_or_update_cluster(cluster_name,
                                                handle,
                                                requested_resources=None,
                                                ready=False,
                                                is_launch=False)
        return global_user_state.get_cluster_from_name(cluster_name)
    # Now is_abnormal is False: either node_statuses is empty or all nodes are
    # STOPPED.
    backend = backends.CloudVmRayBackend()
    backend.post_teardown_cleanup(handle, terminate=to_terminate, purge=False)
    return global_user_state.get_cluster_from_name(cluster_name)


def _update_cluster_status(
        cluster_name: str,
        acquire_per_cluster_status_lock: bool) -> Optional[Dict[str, Any]]:
    """Update the cluster status.

    The cluster status is updated by checking ray cluster and real status from
    cloud.

    The function will update the cached cluster status in the global state. For
    the design of the cluster status and transition, please refer to the
    sky/design_docs/cluster_status.md

    Args:
        cluster_name: The name of the cluster.
        acquire_per_cluster_status_lock: Whether to acquire the per-cluster lock
            before updating the status.
        need_owner_identity_check: Whether to check the owner identity before
            updating

    Returns:
        If the cluster is terminated or does not exist, return None. Otherwise
        returns the input record with status and handle potentially updated.

    Raises:
        exceptions.ClusterOwnerIdentityMismatchError: if the current user is
          not the same as the user who created the cluster.
        exceptions.CloudUserIdentityError: if we fail to get the current user
          identity.
        exceptions.ClusterStatusFetchingError: the cluster status cannot be
          fetched from the cloud provider or there are leaked nodes causing
          the node number larger than expected.
    """
    if not acquire_per_cluster_status_lock:
        return _update_cluster_status_no_lock(cluster_name)

    try:
        # TODO(mraheja): remove pylint disabling when filelock
        # version updated
        # pylint: disable=abstract-class-instantiated
        with filelock.FileLock(CLUSTER_STATUS_LOCK_PATH.format(cluster_name),
                               CLUSTER_STATUS_LOCK_TIMEOUT_SECONDS):
            return _update_cluster_status_no_lock(cluster_name)
    except filelock.Timeout:
        logger.debug('Refreshing status: Failed get the lock for cluster '
                     f'{cluster_name!r}. Using the cached status.')
        return global_user_state.get_cluster_from_name(cluster_name)


def _refresh_cluster_record(
        cluster_name: str,
        *,
        force_refresh_statuses: Optional[Set[status_lib.ClusterStatus]] = None,
        acquire_per_cluster_status_lock: bool = True
) -> Optional[Dict[str, Any]]:
    """Refresh the cluster, and return the possibly updated record.

    This function will also check the owner identity of the cluster, and raise
    exceptions if the current user is not the same as the user who created the
    cluster.

    Args:
        cluster_name: The name of the cluster.
        force_refresh_statuses: if specified, refresh the cluster if it has one of
            the specified statuses. Additionally, clusters satisfying the
            following conditions will always be refreshed no matter the
            argument is specified or not:
                1. is a spot cluster, or
                2. is a non-spot cluster, is not STOPPED, and autostop is set.
        acquire_per_cluster_status_lock: Whether to acquire the per-cluster lock
            before updating the status.

    Returns:
        If the cluster is terminated or does not exist, return None.
        Otherwise returns the cluster record.

    Raises:
        exceptions.ClusterOwnerIdentityMismatchError: if the current user is
          not the same as the user who created the cluster.
        exceptions.CloudUserIdentityError: if we fail to get the current user
          identity.
        exceptions.ClusterStatusFetchingError: the cluster status cannot be
          fetched from the cloud provider or there are leaked nodes causing
          the node number larger than expected.
    """

    record = global_user_state.get_cluster_from_name(cluster_name)
    if record is None:
        return None
    check_owner_identity(cluster_name)

    handle = record['handle']
    if isinstance(handle, backends.CloudVmRayResourceHandle):
        use_spot = handle.launched_resources.use_spot
        has_autostop = (record['status'] != status_lib.ClusterStatus.STOPPED and
                        record['autostop'] >= 0)
        force_refresh_for_cluster = (force_refresh_statuses is not None and
                                     record['status'] in force_refresh_statuses)
        if force_refresh_for_cluster or has_autostop or use_spot:
            record = _update_cluster_status(
                cluster_name,
                acquire_per_cluster_status_lock=acquire_per_cluster_status_lock)
    return record


@timeline.event
def refresh_cluster_status_handle(
    cluster_name: str,
    *,
    force_refresh_statuses: Optional[Set[status_lib.ClusterStatus]] = None,
    acquire_per_cluster_status_lock: bool = True,
) -> Tuple[Optional[status_lib.ClusterStatus],
           Optional[backends.ResourceHandle]]:
    """Refresh the cluster, and return the possibly updated status and handle.

    This is a wrapper of refresh_cluster_record, which returns the status and
    handle of the cluster.
    Please refer to the docstring of refresh_cluster_record for the details.
    """
    record = _refresh_cluster_record(
        cluster_name,
        force_refresh_statuses=force_refresh_statuses,
        acquire_per_cluster_status_lock=acquire_per_cluster_status_lock)
    if record is None:
        return None, None
    return record['status'], record['handle']


# =====================================


@typing.overload
def check_cluster_available(
    cluster_name: str,
    *,
    operation: str,
    check_cloud_vm_ray_backend: Literal[True] = True,
    dryrun: bool = ...,
) -> 'cloud_vm_ray_backend.CloudVmRayResourceHandle':
    ...


@typing.overload
def check_cluster_available(
    cluster_name: str,
    *,
    operation: str,
    check_cloud_vm_ray_backend: Literal[False],
    dryrun: bool = ...,
) -> backends.ResourceHandle:
    ...


def check_cluster_available(
    cluster_name: str,
    *,
    operation: str,
    check_cloud_vm_ray_backend: bool = True,
    dryrun: bool = False,
) -> backends.ResourceHandle:
    """Check if the cluster is available.

    Raises:
        ValueError: if the cluster does not exist.
        exceptions.ClusterNotUpError: if the cluster is not UP.
        exceptions.NotSupportedError: if the cluster is not based on
          CloudVmRayBackend.
        exceptions.ClusterOwnerIdentityMismatchError: if the current user is
          not the same as the user who created the cluster.
        exceptions.CloudUserIdentityError: if we fail to get the current user
          identity.
    """
    if dryrun:
        record = global_user_state.get_cluster_from_name(cluster_name)
        assert record is not None, cluster_name
        return record['handle']
    try:
        cluster_status, handle = refresh_cluster_status_handle(cluster_name)
    except exceptions.ClusterStatusFetchingError as e:
        # Failed to refresh the cluster status is not fatal error as the callers
        # can still be done by only using ssh, but the ssh can hang if the
        # cluster is not up (e.g., autostopped).

        # We do not catch the exception for cloud identity checking for now, in
        # order to disable all operations on clusters created by another user
        # identity.  That will make the design simpler and easier to
        # understand, but it might be useful to allow the user to use
        # operations that only involve ssh (e.g., sky exec, sky logs, etc) even
        # if the user is not the owner of the cluster.
        ux_utils.console_newline()
        logger.warning(
            f'Failed to refresh the status for cluster {cluster_name!r}. It is '
            f'not fatal, but {operation} might hang if the cluster is not up.\n'
            f'Detailed reason: {e}')
        record = global_user_state.get_cluster_from_name(cluster_name)
        if record is None:
            cluster_status, handle = None, None
        else:
            cluster_status, handle = record['status'], record['handle']

    bright = colorama.Style.BRIGHT
    reset = colorama.Style.RESET_ALL
    if handle is None:
        with ux_utils.print_exception_no_traceback():
            raise ValueError(
                f'{colorama.Fore.YELLOW}Cluster {cluster_name!r} does not '
                f'exist.{reset}')
    backend = get_backend_from_handle(handle)
    if check_cloud_vm_ray_backend and not isinstance(
            backend, backends.CloudVmRayBackend):
        with ux_utils.print_exception_no_traceback():
            raise exceptions.NotSupportedError(
                f'{colorama.Fore.YELLOW}{operation.capitalize()}: skipped for '
                f'cluster {cluster_name!r}. It is only supported by backend: '
                f'{backends.CloudVmRayBackend.NAME}.'
                f'{reset}')
    if cluster_status != status_lib.ClusterStatus.UP:
        if onprem_utils.check_if_local_cloud(cluster_name):
            raise exceptions.ClusterNotUpError(
                constants.UNINITIALIZED_ONPREM_CLUSTER_MESSAGE.format(
                    cluster_name),
                cluster_status=cluster_status,
                handle=handle)
        with ux_utils.print_exception_no_traceback():
            hint_for_init = ''
            if cluster_status == status_lib.ClusterStatus.INIT:
                hint_for_init = (
                    f'{reset} Wait for a launch to finish, or use this command '
                    f'to try to transition the cluster to UP: {bright}sky '
                    f'start {cluster_name}{reset}')
            raise exceptions.ClusterNotUpError(
                f'{colorama.Fore.YELLOW}{operation.capitalize()}: skipped for '
                f'cluster {cluster_name!r} (status: {cluster_status.value}). '
                'It is only allowed for '
                f'{status_lib.ClusterStatus.UP.value} clusters.'
                f'{hint_for_init}'
                f'{reset}',
                cluster_status=cluster_status,
                handle=handle)

    if handle.head_ip is None:
        with ux_utils.print_exception_no_traceback():
            raise exceptions.ClusterNotUpError(
                f'Cluster {cluster_name!r} has been stopped or not properly '
                'set up. Please re-launch it with `sky start`.',
                cluster_status=cluster_status,
                handle=handle)
    return handle


class CloudFilter(enum.Enum):
    # Filter for all types of clouds.
    ALL = 'all'
    # Filter for Sky's main clouds (aws, gcp, azure, docker).
    CLOUDS_AND_DOCKER = 'clouds-and-docker'
    # Filter for only local clouds.
    LOCAL = 'local'


def get_clusters(
    include_reserved: bool,
    refresh: bool,
    cloud_filter: CloudFilter = CloudFilter.CLOUDS_AND_DOCKER,
    cluster_names: Optional[Union[str, List[str]]] = None,
) -> List[Dict[str, Any]]:
    """Returns a list of cached or optionally refreshed cluster records.

    Combs through the database (in ~/.sky/state.db) to get a list of records
    corresponding to launched clusters (filtered by `cluster_names` if it is
    specified). The refresh flag can be used to force a refresh of the status
    of the clusters.

    Args:
        include_reserved: Whether to include reserved clusters, e.g. spot
            controller.
        refresh: Whether to refresh the status of the clusters. (Refreshing will
            set the status to STOPPED if the cluster cannot be pinged.)
        cloud_filter: Sets which clouds to filer through from the global user
            state. Supports three values, 'all' for all clouds, 'public' for
            public clouds only, and 'local' for only local clouds.
        cluster_names: If provided, only return records for the given cluster
            names.

    Returns:
        A list of cluster records. If the cluster does not exist or has been
        terminated, the record will be omitted from the returned list.
    """
    records = global_user_state.get_clusters()

    if not include_reserved:
        records = [
            record for record in records
            if record['name'] not in SKY_RESERVED_CLUSTER_NAMES
        ]

    yellow = colorama.Fore.YELLOW
    bright = colorama.Style.BRIGHT
    reset = colorama.Style.RESET_ALL

    if cluster_names is not None:
        if isinstance(cluster_names, str):
            cluster_names = [cluster_names]
        new_records = []
        not_exist_cluster_names = []
        for cluster_name in cluster_names:
            for record in records:
                if record['name'] == cluster_name:
                    new_records.append(record)
                    break
            else:
                not_exist_cluster_names.append(cluster_name)
        if not_exist_cluster_names:
            clusters_str = ', '.join(not_exist_cluster_names)
            logger.info(f'Cluster(s) not found: {bright}{clusters_str}{reset}.')
        records = new_records

    def _is_local_cluster(record):
        handle = record['handle']
        if isinstance(handle, backends.LocalDockerResourceHandle):
            return False
        cluster_resources = handle.launched_resources
        return isinstance(cluster_resources.cloud, clouds.Local)

    if cloud_filter == CloudFilter.LOCAL:
        records = [record for record in records if _is_local_cluster(record)]
    elif cloud_filter == CloudFilter.CLOUDS_AND_DOCKER:
        records = [
            record for record in records if not _is_local_cluster(record)
        ]
    elif cloud_filter not in CloudFilter:
        raise ValueError(f'{cloud_filter} is not part of CloudFilter.')

    if not refresh:
        return records

    plural = 's' if len(records) > 1 else ''
    progress = rich_progress.Progress(transient=True,
                                      redirect_stdout=False,
                                      redirect_stderr=False)
    task = progress.add_task(
        f'[bold cyan]Refreshing status for {len(records)} cluster{plural}[/]',
        total=len(records))

    def _refresh_cluster(cluster_name):
        try:
            record = _refresh_cluster_record(
                cluster_name,
                force_refresh_statuses=set(status_lib.ClusterStatus),
                acquire_per_cluster_status_lock=True)
        except (exceptions.ClusterStatusFetchingError,
                exceptions.CloudUserIdentityError,
                exceptions.ClusterOwnerIdentityMismatchError) as e:
            # Do not fail the entire refresh process. The caller will
            # handle the 'UNKNOWN' status, and collect the errors into
            # a table.
            record = {'status': 'UNKNOWN', 'error': e}
        progress.update(task, advance=1)
        return record

    cluster_names = [record['name'] for record in records]
    with progress:
        updated_records = subprocess_utils.run_in_parallel(
            _refresh_cluster, cluster_names)

    # Show information for removed clusters.
    kept_records = []
    autodown_clusters, remaining_clusters, failed_clusters = [], [], []
    for i, record in enumerate(records):
        if updated_records[i] is None:
            if record['to_down']:
                autodown_clusters.append(cluster_names[i])
            else:
                remaining_clusters.append(cluster_names[i])
        elif updated_records[i]['status'] == 'UNKNOWN':
            failed_clusters.append(
                (cluster_names[i], updated_records[i]['error']))
            # Keep the original record if the status is unknown,
            # so that the user can still see the cluster.
            kept_records.append(record)
        else:
            kept_records.append(updated_records[i])

    if autodown_clusters:
        plural = 's' if len(autodown_clusters) > 1 else ''
        cluster_str = ', '.join(autodown_clusters)
        logger.info(f'Autodowned cluster{plural}: '
                    f'{bright}{cluster_str}{reset}')
    if remaining_clusters:
        plural = 's' if len(remaining_clusters) > 1 else ''
        cluster_str = ', '.join(name for name in remaining_clusters)
        logger.warning(f'{yellow}Cluster{plural} terminated on '
                       f'the cloud: {reset}{bright}{cluster_str}{reset}')

    if failed_clusters:
        plural = 's' if len(failed_clusters) > 1 else ''
        logger.warning(f'{yellow}Failed to refresh status for '
                       f'{len(failed_clusters)} cluster{plural}:{reset}')
        for cluster_name, e in failed_clusters:
            logger.warning(f'  {bright}{cluster_name}{reset}: {e}')
    return kept_records


def refresh_service_status(service_name: Optional[str]) -> List[Dict[str, Any]]:
    if service_name is None:
        service_records = global_user_state.get_services()
    else:
        service_record = global_user_state.get_service_from_name(service_name)
        if service_record is None:
            with ux_utils.print_exception_no_traceback():
                raise ValueError(f'Service {service_name} does not exist.')
        service_records = [service_record]
    # TODO(tian): Make it run in parallel.
    for record in service_records:
        endpoint = record['endpoint']
        if not endpoint:
            continue

        controller_cluster_name = record['controller_cluster_name']
        handle = global_user_state.get_handle_from_cluster_name(
            controller_cluster_name)
        assert handle is not None
        backend = get_backend_from_handle(handle)
        assert isinstance(backend, backends.CloudVmRayBackend)

        code = serve_lib.ServeCodeGen.get_replica_nums()
        returncode, replica_nums_payload, stderr = backend.run_on_head(
            handle,
            code,
            require_outputs=True,
            stream_logs=False,
            separate_stderr=True)
        try:
            subprocess_utils.handle_returncode(returncode,
                                               code,
                                               'Failed to fetch replica nums',
                                               stderr,
                                               stream_logs=False)
        except exceptions.CommandError as e:
            raise RuntimeError(e.error_msg) from e
        replica_nums = serve_lib.load_replica_nums(replica_nums_payload)
        record.update(replica_nums)

        if record['status'] != status_lib.ServiceStatus.SHUTTING_DOWN:
            # TODO(tian): Current behaviour for user bugs in setup section
            # is to teardown and relaunching forever. We should have a way
            # to detect such bugs and stop relaunching.
            if record['num_failed_replicas'] > 0:
                record['status'] = status_lib.ServiceStatus.FAILED
            elif record['num_ready_replicas'] > 0:
                record['status'] = status_lib.ServiceStatus.READY
            elif record['num_unhealthy_replicas'] > 0:
                record['status'] = status_lib.ServiceStatus.REPLICA_INIT
        global_user_state.add_or_update_service(**record)
<<<<<<< HEAD

        if service is not None:
            assert record['name'] == service
            code = serve_lib.ServeCodeGen.get_replica_info()
            returncode, replica_info_payload, stderr = backend.run_on_head(
                handle,
                code,
                require_outputs=True,
                stream_logs=False,
                separate_stderr=True)
=======
        if service_name is not None:
            assert record['name'] == service_name
>>>>>>> a51613bb
            try:
                subprocess_utils.handle_returncode(
                    returncode,
                    code,
                    'Failed to fetch replica info',
                    stderr,
                    stream_logs=False)
            except exceptions.CommandError as e:
                raise RuntimeError(e.error_msg) from e
            record['replica_info'] = serve_lib.load_replica_info(
                replica_info_payload)
    return service_records


@typing.overload
def get_backend_from_handle(
    handle: 'cloud_vm_ray_backend.CloudVmRayResourceHandle'
) -> 'cloud_vm_ray_backend.CloudVmRayBackend':
    ...


@typing.overload
def get_backend_from_handle(
    handle: 'local_docker_backend.LocalDockerResourceHandle'
) -> 'local_docker_backend.LocalDockerBackend':
    ...


@typing.overload
def get_backend_from_handle(
        handle: backends.ResourceHandle) -> backends.Backend:
    ...


def get_backend_from_handle(
        handle: backends.ResourceHandle) -> backends.Backend:
    """Gets a Backend object corresponding to a handle.

    Inspects handle type to infer the backend used for the resource.
    """
    backend: backends.Backend
    if isinstance(handle, backends.CloudVmRayResourceHandle):
        backend = backends.CloudVmRayBackend()
    elif isinstance(handle, backends.LocalDockerResourceHandle):
        backend = backends.LocalDockerBackend()
    else:
        raise NotImplementedError(
            f'Handle type {type(handle)} is not supported yet.')
    return backend


def get_task_demands_dict(task: 'task_lib.Task') -> Optional[Dict[str, float]]:
    """Returns the accelerator dict of the task"""
    # TODO: CPU and other memory resources are not supported yet.
    accelerator_dict = None
    if task.best_resources is not None:
        resources = task.best_resources
    else:
        # Task may (e.g., sky launch) or may not (e.g., sky exec) have undergone
        # sky.optimize(), so best_resources may be None.
        assert len(task.resources) == 1, task.resources
        resources = list(task.resources)[0]
    if resources is not None:
        accelerator_dict = resources.accelerators
    return accelerator_dict


def get_task_resources_str(task: 'task_lib.Task') -> str:
    resources_dict = get_task_demands_dict(task)
    if resources_dict is None:
        resources_str = f'CPU:{DEFAULT_TASK_CPU_DEMAND}'
    else:
        resources_str = ', '.join(f'{k}:{v}' for k, v in resources_dict.items())
    resources_str = f'{task.num_nodes}x [{resources_str}]'
    return resources_str


def check_cluster_name_not_reserved(
        cluster_name: Optional[str],
        operation_str: Optional[str] = None) -> None:
    """Errors out if the cluster is a reserved cluster (spot controller).

    Raises:
      sky.exceptions.NotSupportedError: if the cluster name is reserved, raise
        with an error message explaining 'operation_str' is not allowed.

    Returns:
      None, if the cluster name is not reserved.
    """
    if cluster_name in SKY_RESERVED_CLUSTER_NAMES:
        msg = (f'Cluster {cluster_name!r} is reserved for the '
               f'{SKY_RESERVED_CLUSTER_NAMES[cluster_name].lower()}.')
        if operation_str is not None:
            msg += f' {operation_str} is not allowed.'
        with ux_utils.print_exception_no_traceback():
            raise exceptions.NotSupportedError(msg)


# Handle ctrl-c
def interrupt_handler(signum, frame):
    del signum, frame
    subprocess_utils.kill_children_processes()
    # Avoid using logger here, as it will print the stack trace for broken
    # pipe, when the output is piped to another program.
    print(f'{colorama.Style.DIM}Tip: The job will keep '
          f'running after Ctrl-C.{colorama.Style.RESET_ALL}')
    with ux_utils.print_exception_no_traceback():
        raise KeyboardInterrupt(exceptions.KEYBOARD_INTERRUPT_CODE)


# Handle ctrl-z
def stop_handler(signum, frame):
    del signum, frame
    subprocess_utils.kill_children_processes()
    # Avoid using logger here, as it will print the stack trace for broken
    # pipe, when the output is piped to another program.
    print(f'{colorama.Style.DIM}Tip: The job will keep '
          f'running after Ctrl-Z.{colorama.Style.RESET_ALL}')
    with ux_utils.print_exception_no_traceback():
        raise KeyboardInterrupt(exceptions.SIGTSTP_CODE)


def validate_schema(obj, schema, err_msg_prefix=''):
    """Validates an object against a JSON schema.

    Raises:
        ValueError: if the object does not match the schema.
    """
    err_msg = None
    try:
        validator.SchemaValidator(schema).validate(obj)
    except jsonschema.ValidationError as e:
        if e.validator == 'additionalProperties':
            if tuple(e.schema_path) == ('properties', 'envs',
                                        'additionalProperties'):
                # Hack. Here the error is Task.envs having some invalid keys. So
                # we should not print "unsupported field".
                #
                # This will print something like:
                # 'hello world' does not match any of the regexes: <regex>
                err_msg = (err_msg_prefix +
                           'The `envs` field contains invalid keys:\n' +
                           e.message)
            else:
                err_msg = err_msg_prefix + 'The following fields are invalid:'
                known_fields = set(e.schema.get('properties', {}).keys())
                for field in e.instance:
                    if field not in known_fields:
                        most_similar_field = difflib.get_close_matches(
                            field, known_fields, 1)
                        if most_similar_field:
                            err_msg += (f'\nInstead of {field!r}, did you mean '
                                        f'{most_similar_field[0]!r}?')
                        else:
                            err_msg += f'\nFound unsupported field {field!r}.'
        else:
            # Example e.json_path value: '$.resources'
            err_msg = (err_msg_prefix + e.message +
                       f'. Check problematic field(s): {e.json_path}')

    if err_msg:
        with ux_utils.print_exception_no_traceback():
            raise ValueError(err_msg)


def check_public_cloud_enabled():
    """Checks if any of the public clouds is enabled.

    Exceptions:
        exceptions.NoCloudAccessError: if no public cloud is enabled.
    """

    def _no_public_cloud():
        enabled_clouds = global_user_state.get_enabled_clouds()
        return (len(enabled_clouds) == 0 or
                (len(enabled_clouds) == 1 and
                 isinstance(enabled_clouds[0], clouds.Local)))

    if not _no_public_cloud():
        return

    sky_check.check(quiet=True)
    if _no_public_cloud():
        with ux_utils.print_exception_no_traceback():
            raise exceptions.NoCloudAccessError(
                'Cloud access is not set up. Run: '
                f'{colorama.Style.BRIGHT}sky check{colorama.Style.RESET_ALL}')


def run_command_and_handle_ssh_failure(runner: command_runner.SSHCommandRunner,
                                       command: str,
                                       failure_message: str) -> str:
    """Runs command remotely and returns output with proper error handling."""
    rc, stdout, stderr = runner.run(command,
                                    require_outputs=True,
                                    stream_logs=False)
    if rc == 255:
        # SSH failed
        raise RuntimeError(
            f'SSH with user {runner.ssh_user} and key {runner.ssh_private_key} '
            f'to {runner.ip} failed. This is most likely due to incorrect '
            'credentials or incorrect permissions for the key file. Check '
            'your credentials and try again.')
    subprocess_utils.handle_returncode(rc,
                                       command,
                                       failure_message,
                                       stderr=stderr)
    return stdout


def check_rsync_installed() -> None:
    """Checks if rsync is installed.

    Raises:
        RuntimeError: if rsync is not installed in the machine.
    """
    try:
        subprocess.run('rsync --version',
                       shell=True,
                       check=True,
                       stdout=subprocess.PIPE,
                       stderr=subprocess.PIPE)
    except subprocess.CalledProcessError:
        with ux_utils.print_exception_no_traceback():
            raise RuntimeError(
                '`rsync` is required for provisioning and'
                ' it is not installed. For Debian/Ubuntu system, '
                'install it with:\n'
                '  $ sudo apt install rsync') from None<|MERGE_RESOLUTION|>--- conflicted
+++ resolved
@@ -2464,10 +2464,9 @@
             elif record['num_unhealthy_replicas'] > 0:
                 record['status'] = status_lib.ServiceStatus.REPLICA_INIT
         global_user_state.add_or_update_service(**record)
-<<<<<<< HEAD
-
-        if service is not None:
-            assert record['name'] == service
+
+        if service_name is not None:
+            assert record['name'] == service_name
             code = serve_lib.ServeCodeGen.get_replica_info()
             returncode, replica_info_payload, stderr = backend.run_on_head(
                 handle,
@@ -2475,10 +2474,6 @@
                 require_outputs=True,
                 stream_logs=False,
                 separate_stderr=True)
-=======
-        if service_name is not None:
-            assert record['name'] == service_name
->>>>>>> a51613bb
             try:
                 subprocess_utils.handle_returncode(
                     returncode,
