--- conflicted
+++ resolved
@@ -2067,59 +2067,6 @@
     if not isinstance(handle, backends.CloudVmRayResourceHandle):
         return record
     cluster_name = handle.cluster_name
-<<<<<<< HEAD
-    use_spot = handle.launched_resources.use_spot
-    ray_cluster_up = False
-    try:
-        # TODO(zhwu): This function cannot distinguish transient network error
-        # in ray's get IPs vs. ray runtime failing.
-        external_ips = handle.external_ips(use_cached_ips=False)
-        # This happens to a stopped TPU VM as we use gcloud to query the IP.
-        if external_ips is None or len(external_ips) == 0:
-            raise exceptions.FetchIPError(
-                reason=exceptions.FetchIPError.Reason.HEAD)
-        # Check if ray cluster status is healthy.
-        ssh_credentials = ssh_credential_from_yaml(handle.cluster_yaml,
-                                                   handle.docker_user)
-        runner = command_runner.SSHCommandRunner(external_ips[0],
-                                                 **ssh_credentials)
-        rc, output, _ = runner.run(RAY_STATUS_WITH_SKY_RAY_PORT_COMMAND,
-                                   stream_logs=False,
-                                   require_outputs=True,
-                                   separate_stderr=True)
-        if rc:
-            raise exceptions.FetchIPError(
-                reason=exceptions.FetchIPError.Reason.HEAD)
-
-        ready_head, ready_workers = _count_healthy_nodes_from_ray(output)
-
-        if ready_head + ready_workers == handle.launched_nodes:
-            ray_cluster_up = True
-
-        # For non-spot clusters:
-        # If ray status shows all nodes are healthy, it is safe to set
-        # the status to UP as starting ray is the final step of sky launch.
-        # For spot clusters, the above can be unsafe because the Ray cluster
-        # may remain healthy for a while before the cloud completely
-        # preempts the VMs.
-        # Additionally, we query the VM state from the cloud provider.
-        if ray_cluster_up and not use_spot:
-            record['status'] = global_user_state.ClusterStatus.UP
-            global_user_state.add_or_update_cluster(cluster_name,
-                                                    handle,
-                                                    requested_resources=None,
-                                                    ready=True,
-                                                    is_launch=False)
-            return record
-    except exceptions.FetchIPError:
-        logger.debug('Refreshing status: Failed to get IPs from cluster '
-                     f'{cluster_name!r}, trying to fetch from provider.')
-    # For all code below, we query cluster status by cloud CLI for two cases:
-    # 1) ray fails to get IPs for the cluster.
-    # 2) the cluster is a spot cluster.
-    node_statuses = _get_cluster_status_via_cloud_cli(handle)
-=======
->>>>>>> 5985a3a3
 
     # Query the cloud provider.
     node_statuses = _get_cluster_status_via_cloud_cli(handle)
@@ -2142,7 +2089,8 @@
                 raise exceptions.FetchIPError(
                     reason=exceptions.FetchIPError.Reason.HEAD)
             # Check if ray cluster status is healthy.
-            ssh_credentials = ssh_credential_from_yaml(handle.cluster_yaml)
+            ssh_credentials = ssh_credential_from_yaml(handle.cluster_yaml,
+                                                       handle.docker_user)
             runner = command_runner.SSHCommandRunner(external_ips[0],
                                                      **ssh_credentials)
             rc, output, _ = runner.run(RAY_STATUS_WITH_SKY_RAY_PORT_COMMAND,
